--- conflicted
+++ resolved
@@ -1,483 +1,349 @@
-<<<<<<< HEAD
-import { Thesis } from '@/schemas/thesis';
-
-export type ExtendedThesis = Thesis & {
-	skills: string[];
-	highlight?: string;
-	version: string;
-	semester?: string; // Add this line
-	supervisor?: {
-		name: string;
-		phone: string;
-		email: string;
-	};
-	group?: {
-		id: string;
-		members: {
-			id: string;
-			name: string;
-			email: string;
-			isLeader?: boolean;
-			avatar?: string;
-		}[];
-	};
-	// Add thesisVersions to support download functionality
-	thesisVersions?: {
-		id: string;
-		version: number;
-		supportingDocument: string;
-	}[];
-};
-
-export const mockTheses: ExtendedThesis[] = [
-	{
-		id: 't1',
-		englishName: 'AI-Powered Smart City Infrastructure Management',
-		vietnameseName:
-			'Hệ thống quản lý cơ sở hạ tầng thành phố thông minh hỗ trợ AI',
-		abbreviation: 'SCIM',
-		description:
-			'Lorem ipsum dolor sit amet, consectetur adipiscing elit, sed do eiusmod tempor incididunt ut labore et dolore magna aliqua.',
-		domain: 'Blockchain',
-		status: 'Approved',
-		isPublish: true,
-		groupId: 'g1',
-		lecturerId: 'lect1',
-		createdAt: new Date('2024-01-10'),
-		updatedAt: new Date(),
-		skills: ['Statistical Analysis', 'Programming', 'Data Modeling'],
-		highlight: 'High Similarity',
-		version: '1.0',
-		semester: 'Spring', // Added semester
-		supervisor: {
-			name: 'Dr. Sarah Chen',
-			phone: '0123456789',
-			email: 'sarah.chen@university.edu',
-		},
-		group: {
-			id: 'g1',
-			members: [
-				{
-					id: 's1',
-					name: 'John Anderson',
-					email: 'john.anderson@university.edu',
-					isLeader: true,
-					avatar: '/images/avatar-john.png',
-				},
-				{
-					id: 's2',
-					name: 'Sarah Wilson',
-					email: 'sarah.wilson@university.edu',
-					avatar: '/images/avatar-sarah.png',
-				},
-				{
-					id: 's3',
-					name: 'Michael Chen',
-					email: 'michael.chen@university.edu',
-					avatar: '/images/avatar-michael.png',
-				},
-			],
-		},
-	},
-	{
-		id: 't2',
-		englishName: 'Blockchain Supply Chain',
-		vietnameseName: 'Chuỗi cung ứng Blockchain',
-		abbreviation: 'BLSC',
-		description: 'Blockchain for supply chain transparency.',
-		domain: 'Blockchain',
-		status: 'Pending',
-		isPublish: true,
-		groupId: 'g2',
-		lecturerId: 'lect2',
-		createdAt: new Date('2024-01-08'),
-		updatedAt: new Date(),
-		skills: ['Blockchain', 'Logistics'],
-		version: '1.0',
-		semester: 'Fall', // Added semester
-		supervisor: {
-			name: 'Dr. Alex Nguyen',
-			phone: '0987654321',
-			email: 'alex.nguyen@university.edu',
-		},
-	},
-	{
-		id: 't3',
-		englishName: 'Smart City IoT Platform',
-		vietnameseName: 'Nền tảng IoT cho thành phố thông minh',
-		abbreviation: 'SCIOT',
-		description: 'Building a scalable IoT platform.',
-		domain: 'IoT',
-		status: 'Rejected',
-		isPublish: false,
-		groupId: 'g3',
-		lecturerId: 'lect3',
-		createdAt: new Date('2024-01-05'),
-		updatedAt: new Date(),
-		skills: ['IoT', 'Smart City', 'Infrastructure'],
-		version: '1.0',
-		semester: 'Spring', // Added semester
-		supervisor: {
-			name: 'Dr. Emily Tran',
-			phone: '0111222333',
-			email: 'emily.tran@university.edu',
-		},
-	},
-];
-
-// Version control for thesis t1
-export const currentVersion = {
-	version: '3.0',
-	fileName: 'thesis_proposal_v3.0.pdf',
-	fileSize: '2.5 MB',
-	uploadedAt: 'Jan 10, 2024',
-};
-
-export const previousVersions = [
-	{
-		version: '2.0',
-		fileName: 'thesis_proposal_v2.0.pdf',
-		fileSize: '2.5 MB',
-		uploadedAt: 'Jan 10, 2024',
-	},
-];
-=======
-import { Thesis } from '@/schemas/thesis';
-
-export type ExtendedThesis = Thesis & {
-	skills: string[];
-	highlight?: string;
-	version: string;
-	semester?: string;
-	supervisor?: {
-		name: string;
-		phone: string;
-		email: string;
-	};
-	rejectReasons: string[];
-	group?: {
-		id: string;
-		members: {
-			id: string;
-			name: string;
-			email: string;
-			isLeader?: boolean;
-			avatar?: string;
-		}[];
-	};
-};
-
-// Common constants to reduce duplication
-const COMMON_VERSION = '1.0';
-const COMMON_PUBLISH_STATUS = true;
-const CURRENT_DATE = new Date();
-
-// Common supervisor objects
-const SUPERVISORS = {
-	SARAH_CHEN: {
-		name: 'Dr. Sarah Chen',
-		phone: '0123456789',
-		email: 'sarah.chen@university.edu',
-	},
-	ALEX_NGUYEN: {
-		name: 'Dr. Alex Nguyen',
-		phone: '0987654321',
-		email: 'alex.nguyen@university.edu',
-	},
-	EMILY_TRAN: {
-		name: 'Dr. Emily Tran',
-		phone: '0111222333',
-		email: 'emily.tran@university.edu',
-	},
-	DAVID_KIM: {
-		name: 'Dr. David Kim',
-		phone: '0222333444',
-		email: 'david.kim@university.edu',
-	},
-	LISA_PARK: {
-		name: 'Dr. Lisa Park',
-		phone: '0333444555',
-		email: 'lisa.park@university.edu',
-	},
-	ROBERT_KIM: {
-		name: 'Dr. Robert Kim',
-		phone: '0444555666',
-		email: 'robert.kim@university.edu',
-	},
-	JENNIFER_LEE: {
-		name: 'Dr. Jennifer Lee',
-		phone: '0555666777',
-		email: 'jennifer.lee@university.edu',
-	},
-	MARK_WILSON: {
-		name: 'Dr. Mark Wilson',
-		phone: '0666777888',
-		email: 'mark.wilson@university.edu',
-	},
-	ANNA_SMITH: {
-		name: 'Dr. Anna Smith',
-		phone: '0777888999',
-		email: 'anna.smith@university.edu',
-	},
-	TOM_BROWN: {
-		name: 'Dr. Tom Brown',
-		phone: '0888999000',
-		email: 'tom.brown@university.edu',
-	},
-} as const;
-
-// Common group members
-const GROUP_MEMBERS = {
-	JOHN_ANDERSON: {
-		id: 's1',
-		name: 'John Anderson',
-		email: 'john.anderson@university.edu',
-		isLeader: true,
-		avatar: '/images/avatar-john.png',
-	},
-	SARAH_WILSON: {
-		id: 's2',
-		name: 'Sarah Wilson',
-		email: 'sarah.wilson@university.edu',
-		avatar: '/images/avatar-sarah.png',
-	},
-	MICHAEL_CHEN: {
-		id: 's3',
-		name: 'Michael Chen',
-		email: 'michael.chen@university.edu',
-		avatar: '/images/avatar-michael.png',
-	},
-} as const;
-
-// Common reject reasons
-const REJECT_REASONS = {
-	MISALIGNED_MAJOR: "Topic is not aligned with the student's or group's major.",
-	INSUFFICIENT_DESCRIPTION: 'Incomplete or insufficient topic description.',
-} as const;
-
-export const mockTheses: ExtendedThesis[] = [
-	{
-		id: 't1',
-		englishName: 'AI-Powered Smart City Infrastructure Management',
-		vietnameseName:
-			'Hệ thống quản lý cơ sở hạ tầng thành phố thông minh hỗ trợ AI',
-		abbreviation: 'SCIM',
-		description:
-			'Lorem ipsum dolor sit amet, consectetur adipiscing elit, sed do eiusmod tempor incididunt ut labore et dolore magna aliqua.',
-		domain: 'Blockchain',
-		status: 'Approved',
-		isPublish: COMMON_PUBLISH_STATUS,
-		groupId: 'g1',
-		lecturerId: 'lect1',
-		createdAt: new Date('2024-01-10'),
-		updatedAt: CURRENT_DATE,
-		skills: ['Statistical Analysis', 'Programming', 'Data Modeling'],
-		highlight: 'High Similarity',
-		version: COMMON_VERSION,
-		semester: 'Spring', // Added semester
-		supervisor: SUPERVISORS.SARAH_CHEN,
-		rejectReasons: [],
-		group: {
-			id: 'g1',
-			members: [
-				{ ...GROUP_MEMBERS.JOHN_ANDERSON },
-				{ ...GROUP_MEMBERS.SARAH_WILSON },
-				{ ...GROUP_MEMBERS.MICHAEL_CHEN },
-			],
-		},
-	},
-	{
-		id: 't2',
-		englishName: 'Blockchain Supply Chain',
-		vietnameseName: 'Chuỗi cung ứng Blockchain',
-		abbreviation: 'BLSC',
-		description: 'Blockchain for supply chain transparency.',
-		domain: 'Blockchain',
-		status: 'Pending',
-		isPublish: COMMON_PUBLISH_STATUS,
-		groupId: 'g2',
-		lecturerId: 'lect2',
-		createdAt: new Date('2024-01-08'),
-		updatedAt: CURRENT_DATE,
-		skills: ['Blockchain', 'Logistics'],
-		version: COMMON_VERSION,
-		semester: 'Fall', // Added semester
-		supervisor: SUPERVISORS.ALEX_NGUYEN,
-		rejectReasons: [],
-	},
-	{
-		id: 't3',
-		englishName: 'Smart City IoT Platform',
-		vietnameseName: 'Nền tảng IoT cho thành phố thông minh',
-		abbreviation: 'SCIOT',
-		description: 'Building a scalable IoT platform.',
-		domain: 'IoT',
-		status: 'Rejected',
-		isPublish: false,
-		groupId: 'g3',
-		lecturerId: 'lect3',
-		createdAt: new Date('2024-01-05'),
-		updatedAt: CURRENT_DATE,
-		skills: ['IoT', 'Smart City', 'Infrastructure'],
-		version: COMMON_VERSION,
-		semester: 'Spring', // Added semester
-		supervisor: SUPERVISORS.EMILY_TRAN,
-		rejectReasons: [
-			REJECT_REASONS.MISALIGNED_MAJOR,
-			REJECT_REASONS.INSUFFICIENT_DESCRIPTION,
-		],
-	},
-	{
-		id: 't4',
-		englishName: 'Cybersecurity Framework',
-		vietnameseName: 'Khung bảo mật mạng',
-		abbreviation: 'CYBSEC',
-		description: 'Advanced cybersecurity framework for enterprise systems.',
-		domain: 'Cybersecurity',
-		status: 'Approved',
-		isPublish: COMMON_PUBLISH_STATUS,
-		groupId: 'g4',
-		lecturerId: 'lect4',
-		createdAt: new Date('2024-01-12'),
-		updatedAt: CURRENT_DATE,
-		skills: ['Cybersecurity', 'Network Security'],
-		version: COMMON_VERSION,
-		semester: 'Spring',
-		supervisor: SUPERVISORS.DAVID_KIM,
-		rejectReasons: [],
-	},
-	{
-		id: 't5',
-		englishName: 'E-commerce Platform',
-		vietnameseName: 'Nền tảng thương mại điện tử',
-		abbreviation: 'ECOMM',
-		description: 'Modern e-commerce platform with AI recommendations.',
-		domain: 'Web Development',
-		status: 'Approved',
-		isPublish: COMMON_PUBLISH_STATUS,
-		groupId: 'g5',
-		lecturerId: 'lect5',
-		createdAt: new Date('2024-01-15'),
-		updatedAt: CURRENT_DATE,
-		skills: ['Web Development', 'AI', 'Database'],
-		version: COMMON_VERSION,
-		semester: 'Fall',
-		supervisor: SUPERVISORS.LISA_PARK,
-		rejectReasons: [],
-	},
-	{
-		id: 't6',
-		englishName: 'Machine Learning Analytics',
-		vietnameseName: 'Phân tích dữ liệu học máy',
-		abbreviation: 'MLAN',
-		description:
-			'Advanced machine learning analytics for business intelligence.',
-		domain: 'Data Science',
-		status: 'Pending',
-		isPublish: COMMON_PUBLISH_STATUS,
-		groupId: 'g6',
-		lecturerId: 'lect6',
-		createdAt: new Date('2024-01-18'),
-		updatedAt: CURRENT_DATE,
-		skills: ['Machine Learning', 'Data Analytics', 'Python'],
-		version: COMMON_VERSION,
-		semester: 'Spring',
-		supervisor: SUPERVISORS.ROBERT_KIM,
-		rejectReasons: [],
-	},
-	{
-		id: 't7',
-		englishName: 'Mobile App Development',
-		vietnameseName: 'Phát triển ứng dụng di động',
-		abbreviation: 'MOBDEV',
-		description: 'Cross-platform mobile application development framework.',
-		domain: 'Mobile Development',
-		status: 'Approved',
-		isPublish: COMMON_PUBLISH_STATUS,
-		groupId: 'g7',
-		lecturerId: 'lect7',
-		createdAt: new Date('2024-01-20'),
-		updatedAt: CURRENT_DATE,
-		skills: ['React Native', 'Mobile Development', 'JavaScript'],
-		version: COMMON_VERSION,
-		semester: 'Fall',
-		supervisor: SUPERVISORS.JENNIFER_LEE,
-		rejectReasons: [],
-	},
-	{
-		id: 't8',
-		englishName: 'Cloud Computing Solution',
-		vietnameseName: 'Giải pháp điện toán đám mây',
-		abbreviation: 'CLOUD',
-		description: 'Scalable cloud computing infrastructure solution.',
-		domain: 'Cloud Computing',
-		status: 'Pending',
-		isPublish: COMMON_PUBLISH_STATUS,
-		groupId: 'g8',
-		lecturerId: 'lect8',
-		createdAt: new Date('2024-01-22'),
-		updatedAt: CURRENT_DATE,
-		skills: ['AWS', 'Cloud Architecture', 'DevOps'],
-		version: COMMON_VERSION,
-		semester: 'Spring',
-		supervisor: SUPERVISORS.MARK_WILSON,
-		rejectReasons: [],
-	},
-	{
-		id: 't9',
-		englishName: 'Data Science Project',
-		vietnameseName: 'Dự án khoa học dữ liệu',
-		abbreviation: 'DATASCI',
-		description:
-			'Comprehensive data science project with predictive analytics.',
-		domain: 'Data Science',
-		status: 'Approved',
-		isPublish: COMMON_PUBLISH_STATUS,
-		groupId: 'g9',
-		lecturerId: 'lect9',
-		createdAt: new Date('2024-01-25'),
-		updatedAt: CURRENT_DATE,
-		skills: ['Python', 'R', 'Statistical Analysis'],
-		version: COMMON_VERSION,
-		semester: 'Fall',
-		supervisor: SUPERVISORS.ANNA_SMITH,
-		rejectReasons: [],
-	},
-	{
-		id: 't10',
-		englishName: 'IoT Smart Home',
-		vietnameseName: 'Nhà thông minh IoT',
-		abbreviation: 'SMARTHOME',
-		description: 'Internet of Things solution for smart home automation.',
-		domain: 'Internet of Things',
-		status: 'Pending',
-		isPublish: COMMON_PUBLISH_STATUS,
-		groupId: 'g10',
-		lecturerId: 'lect10',
-		createdAt: new Date('2024-01-28'),
-		updatedAt: CURRENT_DATE,
-		skills: ['IoT', 'Arduino', 'Home Automation'],
-		version: COMMON_VERSION,
-		semester: 'Spring',
-		supervisor: SUPERVISORS.TOM_BROWN,
-		rejectReasons: [],
-	},
-];
-
-// Version control for thesis t1
-export const currentVersion = {
-	version: '3.0',
-	fileName: 'thesis_proposal_v3.0.pdf',
-	fileSize: '2.5 MB',
-	uploadedAt: 'Jan 10, 2024',
-};
-
-export const previousVersions = [
-	{
-		version: '2.0',
-		fileName: 'thesis_proposal_v2.0.pdf',
-		fileSize: '2.5 MB',
-		uploadedAt: 'Jan 10, 2024',
-	},
-];
->>>>>>> c1e588ff
+import { Thesis } from '@/schemas/thesis';
+
+export type ExtendedThesis = Thesis & {
+	skills: string[];
+	highlight?: string;
+	version: string;
+	semester?: string;
+	supervisor?: {
+		name: string;
+		phone: string;
+		email: string;
+	};
+	group?: {
+		id: string;
+		members: {
+			id: string;
+			name: string;
+			email: string;
+			isLeader?: boolean;
+			avatar?: string;
+		}[];
+	};
+	// Add thesisVersions to support download functionality
+	thesisVersions?: {
+		id: string;
+		version: number;
+		supportingDocument: string;
+	}[];
+};
+
+// Common constants to reduce duplication
+const COMMON_VERSION = '1.0';
+const COMMON_PUBLISH_STATUS = true;
+const CURRENT_DATE = new Date();
+
+// Common supervisor objects
+const SUPERVISORS = {
+	SARAH_CHEN: {
+		name: 'Dr. Sarah Chen',
+		phone: '0123456789',
+		email: 'sarah.chen@university.edu',
+	},
+	ALEX_NGUYEN: {
+		name: 'Dr. Alex Nguyen',
+		phone: '0987654321',
+		email: 'alex.nguyen@university.edu',
+	},
+	EMILY_TRAN: {
+		name: 'Dr. Emily Tran',
+		phone: '0111222333',
+		email: 'emily.tran@university.edu',
+	},
+	DAVID_KIM: {
+		name: 'Dr. David Kim',
+		phone: '0222333444',
+		email: 'david.kim@university.edu',
+	},
+	LISA_PARK: {
+		name: 'Dr. Lisa Park',
+		phone: '0333444555',
+		email: 'lisa.park@university.edu',
+	},
+	ROBERT_KIM: {
+		name: 'Dr. Robert Kim',
+		phone: '0444555666',
+		email: 'robert.kim@university.edu',
+	},
+	JENNIFER_LEE: {
+		name: 'Dr. Jennifer Lee',
+		phone: '0555666777',
+		email: 'jennifer.lee@university.edu',
+	},
+	MARK_WILSON: {
+		name: 'Dr. Mark Wilson',
+		phone: '0666777888',
+		email: 'mark.wilson@university.edu',
+	},
+	ANNA_SMITH: {
+		name: 'Dr. Anna Smith',
+		phone: '0777888999',
+		email: 'anna.smith@university.edu',
+	},
+	TOM_BROWN: {
+		name: 'Dr. Tom Brown',
+		phone: '0888999000',
+		email: 'tom.brown@university.edu',
+	},
+} as const;
+
+// Common group members
+const GROUP_MEMBERS = {
+	JOHN_ANDERSON: {
+		id: 's1',
+		name: 'John Anderson',
+		email: 'john.anderson@university.edu',
+		isLeader: true,
+		avatar: '/images/avatar-john.png',
+	},
+	SARAH_WILSON: {
+		id: 's2',
+		name: 'Sarah Wilson',
+		email: 'sarah.wilson@university.edu',
+		avatar: '/images/avatar-sarah.png',
+	},
+	MICHAEL_CHEN: {
+		id: 's3',
+		name: 'Michael Chen',
+		email: 'michael.chen@university.edu',
+		avatar: '/images/avatar-michael.png',
+	},
+} as const;
+
+// Common reject reasons
+const REJECT_REASONS = {
+	MISALIGNED_MAJOR: "Topic is not aligned with the student's or group's major.",
+	INSUFFICIENT_DESCRIPTION: 'Incomplete or insufficient topic description.',
+} as const;
+
+export const mockTheses: ExtendedThesis[] = [
+	{
+		id: 't1',
+		englishName: 'AI-Powered Smart City Infrastructure Management',
+		vietnameseName:
+			'Hệ thống quản lý cơ sở hạ tầng thành phố thông minh hỗ trợ AI',
+		abbreviation: 'SCIM',
+		description:
+			'Lorem ipsum dolor sit amet, consectetur adipiscing elit, sed do eiusmod tempor incididunt ut labore et dolore magna aliqua.',
+		domain: 'Blockchain',
+		status: 'Approved',
+		isPublish: COMMON_PUBLISH_STATUS,
+		groupId: 'g1',
+		lecturerId: 'lect1',
+		createdAt: new Date('2024-01-10'),
+		updatedAt: CURRENT_DATE,
+		skills: ['Statistical Analysis', 'Programming', 'Data Modeling'],
+		highlight: 'High Similarity',
+		version: COMMON_VERSION,
+		semester: 'Spring', // Added semester
+		supervisor: {
+			name: 'Dr. Sarah Chen',
+			phone: '0123456789',
+			email: 'sarah.chen@university.edu',
+		},
+		group: {
+			id: 'g1',
+			members: [
+				{ ...GROUP_MEMBERS.JOHN_ANDERSON },
+				{ ...GROUP_MEMBERS.SARAH_WILSON },
+				{ ...GROUP_MEMBERS.MICHAEL_CHEN },
+			],
+		},
+	},
+	{
+		id: 't2',
+		englishName: 'Blockchain Supply Chain',
+		vietnameseName: 'Chuỗi cung ứng Blockchain',
+		abbreviation: 'BLSC',
+		description: 'Blockchain for supply chain transparency.',
+		domain: 'Blockchain',
+		status: 'Pending',
+		isPublish: COMMON_PUBLISH_STATUS,
+		groupId: 'g2',
+		lecturerId: 'lect2',
+		createdAt: new Date('2024-01-08'),
+		updatedAt: CURRENT_DATE,
+		skills: ['Blockchain', 'Logistics'],
+		version: COMMON_VERSION,
+		semester: 'Fall', // Added semester
+		supervisor: {
+			name: 'Dr. Alex Nguyen',
+			phone: '0987654321',
+			email: 'alex.nguyen@university.edu',
+		},
+	},
+	{
+		id: 't3',
+		englishName: 'Smart City IoT Platform',
+		vietnameseName: 'Nền tảng IoT cho thành phố thông minh',
+		abbreviation: 'SCIOT',
+		description: 'Building a scalable IoT platform.',
+		domain: 'IoT',
+		status: 'Rejected',
+		isPublish: false,
+		groupId: 'g3',
+		lecturerId: 'lect3',
+		createdAt: new Date('2024-01-05'),
+		updatedAt: CURRENT_DATE,
+		skills: ['IoT', 'Smart City', 'Infrastructure'],
+		version: COMMON_VERSION,
+		semester: 'Spring', // Added semester
+		supervisor: {
+			name: 'Dr. Emily Tran',
+			phone: '0111222333',
+			email: 'emily.tran@university.edu',
+		},
+	},
+	{
+		id: 't4',
+		englishName: 'Cybersecurity Framework',
+		vietnameseName: 'Khung bảo mật mạng',
+		abbreviation: 'CYBSEC',
+		description: 'Advanced cybersecurity framework for enterprise systems.',
+		domain: 'Cybersecurity',
+		status: 'Approved',
+		isPublish: COMMON_PUBLISH_STATUS,
+		groupId: 'g4',
+		lecturerId: 'lect4',
+		createdAt: new Date('2024-01-12'),
+		updatedAt: CURRENT_DATE,
+		skills: ['Cybersecurity', 'Network Security'],
+		version: COMMON_VERSION,
+		semester: 'Spring',
+		supervisor: SUPERVISORS.DAVID_KIM,
+		rejectReasons: [],
+	},
+	{
+		id: 't5',
+		englishName: 'E-commerce Platform',
+		vietnameseName: 'Nền tảng thương mại điện tử',
+		abbreviation: 'ECOMM',
+		description: 'Modern e-commerce platform with AI recommendations.',
+		domain: 'Web Development',
+		status: 'Approved',
+		isPublish: COMMON_PUBLISH_STATUS,
+		groupId: 'g5',
+		lecturerId: 'lect5',
+		createdAt: new Date('2024-01-15'),
+		updatedAt: CURRENT_DATE,
+		skills: ['Web Development', 'AI', 'Database'],
+		version: COMMON_VERSION,
+		semester: 'Fall',
+		supervisor: SUPERVISORS.LISA_PARK,
+		rejectReasons: [],
+	},
+	{
+		id: 't6',
+		englishName: 'Machine Learning Analytics',
+		vietnameseName: 'Phân tích dữ liệu học máy',
+		abbreviation: 'MLAN',
+		description:
+			'Advanced machine learning analytics for business intelligence.',
+		domain: 'Data Science',
+		status: 'Pending',
+		isPublish: COMMON_PUBLISH_STATUS,
+		groupId: 'g6',
+		lecturerId: 'lect6',
+		createdAt: new Date('2024-01-18'),
+		updatedAt: CURRENT_DATE,
+		skills: ['Machine Learning', 'Data Analytics', 'Python'],
+		version: COMMON_VERSION,
+		semester: 'Spring',
+		supervisor: SUPERVISORS.ROBERT_KIM,
+		rejectReasons: [],
+	},
+	{
+		id: 't7',
+		englishName: 'Mobile App Development',
+		vietnameseName: 'Phát triển ứng dụng di động',
+		abbreviation: 'MOBDEV',
+		description: 'Cross-platform mobile application development framework.',
+		domain: 'Mobile Development',
+		status: 'Approved',
+		isPublish: COMMON_PUBLISH_STATUS,
+		groupId: 'g7',
+		lecturerId: 'lect7',
+		createdAt: new Date('2024-01-20'),
+		updatedAt: CURRENT_DATE,
+		skills: ['React Native', 'Mobile Development', 'JavaScript'],
+		version: COMMON_VERSION,
+		semester: 'Fall',
+		supervisor: SUPERVISORS.JENNIFER_LEE,
+		rejectReasons: [],
+	},
+	{
+		id: 't8',
+		englishName: 'Cloud Computing Solution',
+		vietnameseName: 'Giải pháp điện toán đám mây',
+		abbreviation: 'CLOUD',
+		description: 'Scalable cloud computing infrastructure solution.',
+		domain: 'Cloud Computing',
+		status: 'Pending',
+		isPublish: COMMON_PUBLISH_STATUS,
+		groupId: 'g8',
+		lecturerId: 'lect8',
+		createdAt: new Date('2024-01-22'),
+		updatedAt: CURRENT_DATE,
+		skills: ['AWS', 'Cloud Architecture', 'DevOps'],
+		version: COMMON_VERSION,
+		semester: 'Spring',
+		supervisor: SUPERVISORS.MARK_WILSON,
+		rejectReasons: [],
+	},
+	{
+		id: 't9',
+		englishName: 'Data Science Project',
+		vietnameseName: 'Dự án khoa học dữ liệu',
+		abbreviation: 'DATASCI',
+		description:
+			'Comprehensive data science project with predictive analytics.',
+		domain: 'Data Science',
+		status: 'Approved',
+		isPublish: COMMON_PUBLISH_STATUS,
+		groupId: 'g9',
+		lecturerId: 'lect9',
+		createdAt: new Date('2024-01-25'),
+		updatedAt: CURRENT_DATE,
+		skills: ['Python', 'R', 'Statistical Analysis'],
+		version: COMMON_VERSION,
+		semester: 'Fall',
+		supervisor: SUPERVISORS.ANNA_SMITH,
+		rejectReasons: [],
+	},
+	{
+		id: 't10',
+		englishName: 'IoT Smart Home',
+		vietnameseName: 'Nhà thông minh IoT',
+		abbreviation: 'SMARTHOME',
+		description: 'Internet of Things solution for smart home automation.',
+		domain: 'Internet of Things',
+		status: 'Pending',
+		isPublish: COMMON_PUBLISH_STATUS,
+		groupId: 'g10',
+		lecturerId: 'lect10',
+		createdAt: new Date('2024-01-28'),
+		updatedAt: CURRENT_DATE,
+		skills: ['IoT', 'Arduino', 'Home Automation'],
+		version: COMMON_VERSION,
+		semester: 'Spring',
+		supervisor: SUPERVISORS.TOM_BROWN,
+		rejectReasons: [],
+	},
+];
+
+// Version control for thesis t1
+export const currentVersion = {
+	version: '3.0',
+	fileName: 'thesis_proposal_v3.0.pdf',
+	fileSize: '2.5 MB',
+	uploadedAt: 'Jan 10, 2024',
+};
+
+export const previousVersions = [
+	{
+		version: '2.0',
+		fileName: 'thesis_proposal_v2.0.pdf',
+		fileSize: '2.5 MB',
+		uploadedAt: 'Jan 10, 2024',
+	},
+];