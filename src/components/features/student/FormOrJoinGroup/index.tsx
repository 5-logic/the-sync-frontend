--- conflicted
+++ resolved
@@ -1,220 +1,211 @@
-'use client';
-
-<<<<<<< HEAD
-import { Alert, Card, Col, Row, Space } from 'antd';
-import { useSearchParams } from 'next/navigation';
-import { useCallback, useEffect, useMemo, useState } from 'react';
-
-import { Header } from '@/components/common/Header';
-import CreateGroupForm from '@/components/features/student/FormOrJoinGroup/CreateGroupForm';
-=======
-import { Card, Col, Row, Space, Typography } from 'antd';
-import { useSearchParams } from 'next/navigation';
-import { useCallback, useEffect, useMemo, useState } from 'react';
-
-import { RequestsButton } from '@/components/common/RequestsManagement';
-import CreateGroupForm from '@/components/features/student/FormOrJoinGroup/CreateGroup/CreateGroupForm';
->>>>>>> 910d6682
-import FormOrJoinTabs from '@/components/features/student/FormOrJoinGroup/FormOrJoinTabs';
-import GroupListSection from '@/components/features/student/FormOrJoinGroup/JoinGroup/GroupBrowsing/GroupListSection';
-import JoinGroupForm from '@/components/features/student/FormOrJoinGroup/JoinGroup/JoinGroupForm';
-import { type ExtendedGroup, extendedGroups } from '@/data/group';
-import { mockTheses } from '@/data/thesis';
-import { type Group } from '@/lib/services/groups.service';
-import { Thesis } from '@/schemas/thesis';
-import { useRequestsStore } from '@/store';
-import { useGroupsStore } from '@/store/useGroupsStore';
-
-const SUGGESTED_GROUPS_COUNT = 3;
-const TAB_KEYS = {
-	JOIN: 'join',
-	CREATE: 'create',
-} as const;
-
-const CARD_STYLES = {
-	borderRadius: 8,
-} as const;
-
-interface GroupUI {
-	readonly id: string;
-	readonly name: string;
-	readonly leader: string; // Changed from description to leader
-	readonly domain: string;
-	readonly members: number;
-}
-
-// Helper function to map API groups to UI format (for All Available Groups)
-const mapApiGroupsToUI = (apiGroups: Group[]): GroupUI[] =>
-	apiGroups.map((group) => ({
-		id: group.id,
-		name: group.name,
-		leader: group.leader?.student?.user?.fullName || 'No leader assigned', // Map leader name
-		domain: group.projectDirection || 'General',
-		members: group.memberCount || 0, // Use memberCount from API
-	}));
-
-// Helper function to map mock data (for Suggested Groups by AI)
-const mapMockGroupsToUI = (
-	groups: readonly ExtendedGroup[],
-	theses: readonly Thesis[],
-): GroupUI[] =>
-	groups.map((group) => {
-		const thesis = theses.find((t) => t.id === group.thesisId);
-		return {
-			id: group.id,
-			name: thesis?.englishName ?? group.thesisTitle ?? group.name,
-			leader: 'AI Suggested', // For suggested groups, use placeholder
-			domain: thesis?.domain ?? 'Unknown',
-			members: group.members ?? 0,
-		};
-	});
-
-export default function FormOrJoinGroup() {
-	const searchParams = useSearchParams();
-	const { groups: apiGroups, loading, error, fetchGroups } = useGroupsStore();
-	const { requests, fetchStudentRequests } = useRequestsStore();
-	const [tabKey, setTabKey] = useState<string>(TAB_KEYS.JOIN);
-	const [search, setSearch] = useState<string>('');
-	const [category, setCategory] = useState<string | undefined>(undefined);
-
-	// Suggested Groups (using mock data for AI suggestions)
-	const suggestedGroups = useMemo(() => {
-		const mockGroups = mapMockGroupsToUI(extendedGroups, mockTheses);
-		return mockGroups.slice(0, SUGGESTED_GROUPS_COUNT);
-	}, []);
-
-	// All Available Groups (using API data)
-	const allApiGroups = useMemo(() => mapApiGroupsToUI(apiGroups), [apiGroups]);
-
-	// Fetch groups and requests on component mount
-	useEffect(() => {
-		fetchGroups();
-		// Also fetch requests to make sure badge is up to date
-		fetchStudentRequests(true);
-	}, [fetchGroups, fetchStudentRequests]);
-
-	useEffect(() => {
-		const tab = searchParams.get('tab');
-		if (tab === TAB_KEYS.CREATE) {
-			setTabKey(TAB_KEYS.CREATE);
-		}
-	}, [searchParams]);
-
-	const filteredApiGroups = useMemo(() => {
-		if (!search && !category) {
-			return allApiGroups;
-		}
-
-		const searchLower = search.toLowerCase();
-		return allApiGroups.filter((group) => {
-			const matchesSearch =
-				!search ||
-				group.name.toLowerCase().includes(searchLower) ||
-				group.leader.toLowerCase().includes(searchLower);
-			const matchesCategory = !category || group.domain === category;
-			return matchesSearch && matchesCategory;
-		});
-	}, [search, category, allApiGroups]);
-
-	const handleSearchChange = useCallback((newSearch: string) => {
-		setSearch(newSearch);
-	}, []);
-
-	const handleCategoryChange = useCallback(
-		(newCategory: string | undefined) => {
-			setCategory(newCategory);
-		},
-		[],
-	);
-
-	// Callback to refresh requests when a join request is sent
-	const handleRequestSent = useCallback(() => {
-		fetchStudentRequests(true); // Force refresh
-	}, [fetchStudentRequests]);
-
-	// Helper function to render All Available Groups section
-	const renderAllAvailableGroups = () => {
-		return (
-			<GroupListSection
-				title="All Available Groups"
-				groups={filteredApiGroups}
-				showFilter
-				search={search}
-				onSearchChange={handleSearchChange}
-				category={category}
-				onCategoryChange={handleCategoryChange}
-				pageSize={6}
-				enablePagination={true}
-				onRequestSent={handleRequestSent}
-				existingRequests={requests}
-				loading={loading}
-				error={error}
-				onRefresh={() => {
-					// Force refresh groups data
-					fetchGroups();
-				}}
-			/>
-		);
-	};
-
-	// Configuration for shared RequestsButton (student mode)
-	const requestsConfig = {
-		mode: 'student' as const,
-		title: 'My Requests',
-		fetchRequests: fetchStudentRequests,
-	};
-
-	return (
-		<Space direction="vertical" size="large" style={{ width: '100%' }}>
-			{/* Header Section */}
-			<Row align="middle" justify="space-between" wrap>
-				<Col xs={24} sm={18} md={18} lg={20}>
-					<Header
-						title="Form or Join a Group"
-						description="Find a group that matches your interests or create a new one to
-							collaborate with others."
-					/>
-				</Col>
-				<Col xs={24} sm={6} md={6} lg={4}>
-					<div
-						style={{
-							textAlign: 'right',
-							display: 'flex',
-							justifyContent: 'flex-end',
-							alignItems: 'center',
-							height: '100%',
-						}}
-					>
-						<RequestsButton config={requestsConfig} requests={requests}>
-							My Requests
-						</RequestsButton>
-					</div>
-				</Col>
-			</Row>
-
-			<Card style={CARD_STYLES}>
-				<Space direction="vertical" size="large" style={{ width: '100%' }}>
-					<FormOrJoinTabs tabKey={tabKey} setTabKey={setTabKey} />
-
-					{tabKey === TAB_KEYS.JOIN && (
-						<>
-							<JoinGroupForm />
-							{/* Suggested Groups always shows mock data */}
-							<GroupListSection
-								title="Suggested Groups by AI"
-								groups={suggestedGroups}
-								enablePagination={false}
-								onRequestSent={handleRequestSent}
-								existingRequests={requests}
-							/>
-							{/* All Available Groups uses API data with loading/error states */}
-							{renderAllAvailableGroups()}
-						</>
-					)}
-
-					{tabKey === TAB_KEYS.CREATE && <CreateGroupForm />}
-				</Space>
-			</Card>
-		</Space>
-	);
-}
+'use client';
+
+import { Card, Col, Row, Space, Typography } from 'antd';
+import { useSearchParams } from 'next/navigation';
+import { useCallback, useEffect, useMemo, useState } from 'react';
+
+import { RequestsButton } from '@/components/common/RequestsManagement';
+import CreateGroupForm from '@/components/features/student/FormOrJoinGroup/CreateGroup/CreateGroupForm';
+import FormOrJoinTabs from '@/components/features/student/FormOrJoinGroup/FormOrJoinTabs';
+import GroupListSection from '@/components/features/student/FormOrJoinGroup/JoinGroup/GroupBrowsing/GroupListSection';
+import JoinGroupForm from '@/components/features/student/FormOrJoinGroup/JoinGroup/JoinGroupForm';
+import { type ExtendedGroup, extendedGroups } from '@/data/group';
+import { mockTheses } from '@/data/thesis';
+import { type Group } from '@/lib/services/groups.service';
+import { Thesis } from '@/schemas/thesis';
+import { useRequestsStore } from '@/store';
+import { useGroupsStore } from '@/store/useGroupsStore';
+
+const SUGGESTED_GROUPS_COUNT = 3;
+const TAB_KEYS = {
+	JOIN: 'join',
+	CREATE: 'create',
+} as const;
+
+const CARD_STYLES = {
+	borderRadius: 8,
+} as const;
+
+interface GroupUI {
+	readonly id: string;
+	readonly name: string;
+	readonly leader: string; // Changed from description to leader
+	readonly domain: string;
+	readonly members: number;
+}
+
+// Helper function to map API groups to UI format (for All Available Groups)
+const mapApiGroupsToUI = (apiGroups: Group[]): GroupUI[] =>
+	apiGroups.map((group) => ({
+		id: group.id,
+		name: group.name,
+		leader: group.leader?.student?.user?.fullName || 'No leader assigned', // Map leader name
+		domain: group.projectDirection || 'General',
+		members: group.memberCount || 0, // Use memberCount from API
+	}));
+
+// Helper function to map mock data (for Suggested Groups by AI)
+const mapMockGroupsToUI = (
+	groups: readonly ExtendedGroup[],
+	theses: readonly Thesis[],
+): GroupUI[] =>
+	groups.map((group) => {
+		const thesis = theses.find((t) => t.id === group.thesisId);
+		return {
+			id: group.id,
+			name: thesis?.englishName ?? group.thesisTitle ?? group.name,
+			leader: 'AI Suggested', // For suggested groups, use placeholder
+			domain: thesis?.domain ?? 'Unknown',
+			members: group.members ?? 0,
+		};
+	});
+
+export default function FormOrJoinGroup() {
+	const searchParams = useSearchParams();
+	const { groups: apiGroups, loading, error, fetchGroups } = useGroupsStore();
+	const { requests, fetchStudentRequests } = useRequestsStore();
+	const [tabKey, setTabKey] = useState<string>(TAB_KEYS.JOIN);
+	const [search, setSearch] = useState<string>('');
+	const [category, setCategory] = useState<string | undefined>(undefined);
+
+	// Suggested Groups (using mock data for AI suggestions)
+	const suggestedGroups = useMemo(() => {
+		const mockGroups = mapMockGroupsToUI(extendedGroups, mockTheses);
+		return mockGroups.slice(0, SUGGESTED_GROUPS_COUNT);
+	}, []);
+
+	// All Available Groups (using API data)
+	const allApiGroups = useMemo(() => mapApiGroupsToUI(apiGroups), [apiGroups]);
+
+	// Fetch groups and requests on component mount
+	useEffect(() => {
+		fetchGroups();
+		// Also fetch requests to make sure badge is up to date
+		fetchStudentRequests(true);
+	}, [fetchGroups, fetchStudentRequests]);
+
+	useEffect(() => {
+		const tab = searchParams.get('tab');
+		if (tab === TAB_KEYS.CREATE) {
+			setTabKey(TAB_KEYS.CREATE);
+		}
+	}, [searchParams]);
+
+	const filteredApiGroups = useMemo(() => {
+		if (!search && !category) {
+			return allApiGroups;
+		}
+
+		const searchLower = search.toLowerCase();
+		return allApiGroups.filter((group) => {
+			const matchesSearch =
+				!search ||
+				group.name.toLowerCase().includes(searchLower) ||
+				group.leader.toLowerCase().includes(searchLower);
+			const matchesCategory = !category || group.domain === category;
+			return matchesSearch && matchesCategory;
+		});
+	}, [search, category, allApiGroups]);
+
+	const handleSearchChange = useCallback((newSearch: string) => {
+		setSearch(newSearch);
+	}, []);
+
+	const handleCategoryChange = useCallback(
+		(newCategory: string | undefined) => {
+			setCategory(newCategory);
+		},
+		[],
+	);
+
+	// Callback to refresh requests when a join request is sent
+	const handleRequestSent = useCallback(() => {
+		fetchStudentRequests(true); // Force refresh
+	}, [fetchStudentRequests]);
+
+	// Helper function to render All Available Groups section
+	const renderAllAvailableGroups = () => {
+		return (
+			<GroupListSection
+				title="All Available Groups"
+				groups={filteredApiGroups}
+				showFilter
+				search={search}
+				onSearchChange={handleSearchChange}
+				category={category}
+				onCategoryChange={handleCategoryChange}
+				pageSize={6}
+				enablePagination={true}
+				onRequestSent={handleRequestSent}
+				existingRequests={requests}
+				loading={loading}
+				error={error}
+				onRefresh={() => {
+					// Force refresh groups data
+					fetchGroups();
+				}}
+			/>
+		);
+	};
+
+	// Configuration for shared RequestsButton (student mode)
+	const requestsConfig = {
+		mode: 'student' as const,
+		title: 'My Requests',
+		fetchRequests: fetchStudentRequests,
+	};
+
+	return (
+		<Space direction="vertical" size="large" style={{ width: '100%' }}>
+			{/* Header Section */}
+			<Row align="middle" justify="space-between" wrap>
+				<Col xs={24} sm={18} md={18} lg={20}>
+					<Header
+						title="Form or Join a Group"
+						description="Find a group that matches your interests or create a new one to
+							collaborate with others."
+					/>
+				</Col>
+				<Col xs={24} sm={6} md={6} lg={4}>
+					<div
+						style={{
+							textAlign: 'right',
+							display: 'flex',
+							justifyContent: 'flex-end',
+							alignItems: 'center',
+							height: '100%',
+						}}
+					>
+						<RequestsButton config={requestsConfig} requests={requests}>
+							My Requests
+						</RequestsButton>
+					</div>
+				</Col>
+			</Row>
+
+			<Card style={CARD_STYLES}>
+				<Space direction="vertical" size="large" style={{ width: '100%' }}>
+					<FormOrJoinTabs tabKey={tabKey} setTabKey={setTabKey} />
+
+					{tabKey === TAB_KEYS.JOIN && (
+						<>
+							<JoinGroupForm />
+							{/* Suggested Groups always shows mock data */}
+							<GroupListSection
+								title="Suggested Groups by AI"
+								groups={suggestedGroups}
+								enablePagination={false}
+								onRequestSent={handleRequestSent}
+								existingRequests={requests}
+							/>
+							{/* All Available Groups uses API data with loading/error states */}
+							{renderAllAvailableGroups()}
+						</>
+					)}
+
+					{tabKey === TAB_KEYS.CREATE && <CreateGroupForm />}
+				</Space>
+			</Card>
+		</Space>
+	);
+}