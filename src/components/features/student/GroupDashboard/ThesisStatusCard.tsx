'use client';

import { BookOutlined, EditOutlined } from '@ant-design/icons';
import { Button, Card, Space, Tag, Tooltip, Typography } from 'antd';
<<<<<<< HEAD
=======
import { useRouter } from 'next/navigation';
>>>>>>> bf71cc5f
import { useEffect, useState } from 'react';

import StudentEditThesisModal from '@/components/features/student/GroupDashboard/StudentEditThesisModal';
import { DOMAIN_COLOR_MAP } from '@/lib/constants/domains';
import thesesService from '@/lib/services/theses.service';

// Type for thesis required skills - handles both direct skill objects and skill relations
type ThesisRequiredSkill =
	| { id: string; name: string } // Direct skill object
	| { skill: { id: string; name: string } }; // Skill relation object

const { Title, Text } = Typography;

interface ThesisStatusCardProps {
<<<<<<< HEAD
	readonly thesisId?: string;
	readonly thesisData?: any; // eslint-disable-line @typescript-eslint/no-explicit-any
	readonly isLeader?: boolean;
	readonly hideEditButton?: boolean; // Option to hide edit button for lecturer view
=======
	readonly thesisId: string;
	readonly isLeader?: boolean;
	readonly isDashboardView?: boolean;
>>>>>>> bf71cc5f
}

export default function ThesisStatusCard({
	thesisId,
<<<<<<< HEAD
	thesisData,
	isLeader = false,
	hideEditButton = false,
}: ThesisStatusCardProps) {
	const [thesis, setThesis] = useState<any>(thesisData || null); // eslint-disable-line @typescript-eslint/no-explicit-any
	const [loading, setLoading] = useState(!thesisData);
	const [editModalVisible, setEditModalVisible] = useState(false);
=======
	isLeader = false,
	isDashboardView = false,
}: ThesisStatusCardProps) {
	const [thesis, setThesis] = useState<any>(null); // eslint-disable-line @typescript-eslint/no-explicit-any
	const [loading, setLoading] = useState(true);
	const [editModalVisible, setEditModalVisible] = useState(false);
	const router = useRouter();
	// Remove the hook that's causing infinite loading
	// const { isLeader } = useStudentGroupStatus();
>>>>>>> bf71cc5f

	const handleEditClick = () => {
		setEditModalVisible(true);
	};

	const handleEditModalClose = () => {
		setEditModalVisible(false);
	};
<<<<<<< HEAD

	const handleEditSuccess = () => {
		// Refresh thesis data after successful edit - only if we have thesisId
		if (thesisId) {
			fetchThesis();
		}
	};

	const fetchThesis = async () => {
		if (!thesisId) return;

		try {
			setLoading(true);
			const response = await thesesService.findOne(thesisId);
			if (response.success) {
				setThesis(response.data);
			}
		} catch (error) {
			console.error('Failed to fetch thesis:', error);
		} finally {
			setLoading(false);
		}
	};

	// Fetch thesis data only if thesisData is not provided and thesisId exists
	useEffect(() => {
		if (!thesisData && thesisId) {
			fetchThesis();
		}
		// eslint-disable-next-line react-hooks/exhaustive-deps
	}, [thesisId, thesisData]);

	// Update thesis state when thesisData prop changes
	useEffect(() => {
		if (thesisData) {
			setThesis(thesisData);
			setLoading(false);
		}
	}, [thesisData]);
=======

	const handleEditSuccess = () => {
		// Refresh thesis data after successful edit
		if (thesisId) {
			fetchThesis();
		}
	};

	const handleCardClick = () => {
		if (isDashboardView) {
			router.push(`/student/thesis/${thesisId}`);
		}
	};

	const fetchThesis = async () => {
		try {
			setLoading(true);
			const response = await thesesService.findOne(thesisId);
			if (response.success) {
				setThesis(response.data);
			}
		} catch (error) {
			console.error('Failed to fetch thesis:', error);
		} finally {
			setLoading(false);
		}
	};

	useEffect(() => {
		if (thesisId) {
			fetchThesis();
		}
		// eslint-disable-next-line react-hooks/exhaustive-deps
	}, [thesisId]);
>>>>>>> bf71cc5f

	if (loading || !thesis) {
		return (
			<Card
				title={
					<Space>
						<BookOutlined />
						<span>Thesis Status</span>
					</Space>
				}
				loading={loading}
			/>
		);
	}
	// Get domain color
	const domainColor = thesis.domain
		? DOMAIN_COLOR_MAP[thesis.domain] || 'default'
		: 'default';

	// Only render modal when actually needed to avoid unnecessary renders
<<<<<<< HEAD
	const renderModal = editModalVisible && thesisId && (
=======
	const renderModal = editModalVisible && (
>>>>>>> bf71cc5f
		<StudentEditThesisModal
			visible={editModalVisible}
			thesisId={thesisId}
			onClose={handleEditModalClose}
			onSuccess={handleEditSuccess}
		/>
	);
<<<<<<< HEAD

	return (
		<>
			<Card
				title={
					<Space>
						<BookOutlined />
						<span>Thesis Status</span>
					</Space>
				}
				extra={
					isLeader &&
					!hideEditButton && (
						<Tooltip title="Edit Thesis">
							<Button
								type="text"
								icon={<EditOutlined />}
								onClick={handleEditClick}
								size="small"
							/>
						</Tooltip>
					)
				}
			>
				<Space direction="vertical" size="middle" style={{ width: '100%' }}>
					<Space direction="vertical" size={4}>
						<Text type="secondary">Thesis title</Text>
						<Title level={5} style={{ margin: 0 }}>
							{thesis.englishName}
						</Title>
					</Space>

					<Space direction="vertical" size={4}>
						<Text type="secondary">Description</Text>
						<div
							style={{
								display: '-webkit-box',
								WebkitLineClamp: 3,
								WebkitBoxOrient: 'vertical',
								overflow: 'hidden',
								textOverflow: 'ellipsis',
								lineHeight: '1.5em',
								maxHeight: '4.5em', // 3 lines × 1.5 line-height
								wordBreak: 'break-word',
							}}
						>
							{thesis.description}
						</div>
					</Space>

					<Space direction="vertical" size={4}>
						<Text type="secondary">Domain</Text>
						<Space>
							{thesis.domain && <Tag color={domainColor}>{thesis.domain}</Tag>}
						</Space>
					</Space>

					<Space direction="vertical" size={4}>
						<Text type="secondary">Status</Text>
						<Space>
							<Tag color="green">{thesis.status}</Tag>
=======

	return (
		<>
			<Card
				title={
					<Space
						onClick={handleCardClick}
						style={{
							cursor: isDashboardView ? 'pointer' : 'default',
							transition: 'color 0.2s ease',
						}}
						onMouseEnter={(e) => {
							if (isDashboardView) {
								e.currentTarget.style.color = '#1890ff';
							}
						}}
						onMouseLeave={(e) => {
							if (isDashboardView) {
								e.currentTarget.style.color = '';
							}
						}}
					>
						<BookOutlined />
						<span>Thesis Status</span>
					</Space>
				}
				extra={
					isLeader && (
						<Tooltip title="Edit Thesis">
							<Button
								type="text"
								icon={<EditOutlined />}
								onClick={handleEditClick}
								size="small"
							/>
						</Tooltip>
					)
				}
				hoverable={isDashboardView}
			>
				<Space direction="vertical" size="middle" style={{ width: '100%' }}>
					<Space direction="vertical" size={4}>
						<Text type="secondary">Thesis title</Text>
						<Title level={5} style={{ margin: 0 }}>
							{thesis.englishName}
						</Title>
					</Space>

					<Space direction="vertical" size={4}>
						<Text type="secondary">Description</Text>
						<div
							style={{
								display: '-webkit-box',
								WebkitLineClamp: 3,
								WebkitBoxOrient: 'vertical',
								overflow: 'hidden',
								textOverflow: 'ellipsis',
								lineHeight: '1.5em',
								maxHeight: '4.5em', // 3 lines × 1.5 line-height
								wordBreak: 'break-word',
							}}
						>
							{thesis.description}
						</div>
					</Space>

					<Space direction="vertical" size={4}>
						<Text type="secondary">Domain</Text>
						<Space>
							{thesis.domain && <Tag color={domainColor}>{thesis.domain}</Tag>}
>>>>>>> bf71cc5f
						</Space>
					</Space>

					<Space direction="vertical" size={4}>
<<<<<<< HEAD
=======
						<Text type="secondary">Status</Text>
						<Space>
							<Tag color="green">{thesis.status}</Tag>
						</Space>
					</Space>

					<Space direction="vertical" size={4}>
>>>>>>> bf71cc5f
						<Text type="secondary">Required Skills</Text>
						<Space>
							{thesis.thesisRequiredSkills &&
							thesis.thesisRequiredSkills.length > 0 ? (
								<Space size={[4, 8]} wrap>
									{thesis.thesisRequiredSkills.map(
<<<<<<< HEAD
										(skillRelation: ThesisRequiredSkill) => {
											// Handle both direct skill objects and skill relation objects
											const skill =
												'skill' in skillRelation
													? skillRelation.skill
													: skillRelation;
											return (
												<Tag key={skill.id} color="blue">
													{skill.name}
												</Tag>
											);
										},
=======
										(skill: { id: string; name: string }) => (
											<Tag key={skill.id} color="blue">
												{skill.name}
											</Tag>
										),
>>>>>>> bf71cc5f
									)}
								</Space>
							) : (
								<Text type="secondary">No skills required</Text>
							)}
						</Space>
					</Space>
				</Space>
			</Card>

			{/* Edit Thesis Modal - Only render when needed */}
			{renderModal}
		</>
	);
}
<|MERGE_RESOLUTION|>--- conflicted
+++ resolved
@@ -1,360 +1,233 @@
-'use client';
-
-import { BookOutlined, EditOutlined } from '@ant-design/icons';
-import { Button, Card, Space, Tag, Tooltip, Typography } from 'antd';
-<<<<<<< HEAD
-=======
-import { useRouter } from 'next/navigation';
->>>>>>> bf71cc5f
-import { useEffect, useState } from 'react';
-
-import StudentEditThesisModal from '@/components/features/student/GroupDashboard/StudentEditThesisModal';
-import { DOMAIN_COLOR_MAP } from '@/lib/constants/domains';
-import thesesService from '@/lib/services/theses.service';
-
-// Type for thesis required skills - handles both direct skill objects and skill relations
-type ThesisRequiredSkill =
-	| { id: string; name: string } // Direct skill object
-	| { skill: { id: string; name: string } }; // Skill relation object
-
-const { Title, Text } = Typography;
-
-interface ThesisStatusCardProps {
-<<<<<<< HEAD
-	readonly thesisId?: string;
-	readonly thesisData?: any; // eslint-disable-line @typescript-eslint/no-explicit-any
-	readonly isLeader?: boolean;
-	readonly hideEditButton?: boolean; // Option to hide edit button for lecturer view
-=======
-	readonly thesisId: string;
-	readonly isLeader?: boolean;
-	readonly isDashboardView?: boolean;
->>>>>>> bf71cc5f
-}
-
-export default function ThesisStatusCard({
-	thesisId,
-<<<<<<< HEAD
-	thesisData,
-	isLeader = false,
-	hideEditButton = false,
-}: ThesisStatusCardProps) {
-	const [thesis, setThesis] = useState<any>(thesisData || null); // eslint-disable-line @typescript-eslint/no-explicit-any
-	const [loading, setLoading] = useState(!thesisData);
-	const [editModalVisible, setEditModalVisible] = useState(false);
-=======
-	isLeader = false,
-	isDashboardView = false,
-}: ThesisStatusCardProps) {
-	const [thesis, setThesis] = useState<any>(null); // eslint-disable-line @typescript-eslint/no-explicit-any
-	const [loading, setLoading] = useState(true);
-	const [editModalVisible, setEditModalVisible] = useState(false);
-	const router = useRouter();
-	// Remove the hook that's causing infinite loading
-	// const { isLeader } = useStudentGroupStatus();
->>>>>>> bf71cc5f
-
-	const handleEditClick = () => {
-		setEditModalVisible(true);
-	};
-
-	const handleEditModalClose = () => {
-		setEditModalVisible(false);
-	};
-<<<<<<< HEAD
-
-	const handleEditSuccess = () => {
-		// Refresh thesis data after successful edit - only if we have thesisId
-		if (thesisId) {
-			fetchThesis();
-		}
-	};
-
-	const fetchThesis = async () => {
-		if (!thesisId) return;
-
-		try {
-			setLoading(true);
-			const response = await thesesService.findOne(thesisId);
-			if (response.success) {
-				setThesis(response.data);
-			}
-		} catch (error) {
-			console.error('Failed to fetch thesis:', error);
-		} finally {
-			setLoading(false);
-		}
-	};
-
-	// Fetch thesis data only if thesisData is not provided and thesisId exists
-	useEffect(() => {
-		if (!thesisData && thesisId) {
-			fetchThesis();
-		}
-		// eslint-disable-next-line react-hooks/exhaustive-deps
-	}, [thesisId, thesisData]);
-
-	// Update thesis state when thesisData prop changes
-	useEffect(() => {
-		if (thesisData) {
-			setThesis(thesisData);
-			setLoading(false);
-		}
-	}, [thesisData]);
-=======
-
-	const handleEditSuccess = () => {
-		// Refresh thesis data after successful edit
-		if (thesisId) {
-			fetchThesis();
-		}
-	};
-
-	const handleCardClick = () => {
-		if (isDashboardView) {
-			router.push(`/student/thesis/${thesisId}`);
-		}
-	};
-
-	const fetchThesis = async () => {
-		try {
-			setLoading(true);
-			const response = await thesesService.findOne(thesisId);
-			if (response.success) {
-				setThesis(response.data);
-			}
-		} catch (error) {
-			console.error('Failed to fetch thesis:', error);
-		} finally {
-			setLoading(false);
-		}
-	};
-
-	useEffect(() => {
-		if (thesisId) {
-			fetchThesis();
-		}
-		// eslint-disable-next-line react-hooks/exhaustive-deps
-	}, [thesisId]);
->>>>>>> bf71cc5f
-
-	if (loading || !thesis) {
-		return (
-			<Card
-				title={
-					<Space>
-						<BookOutlined />
-						<span>Thesis Status</span>
-					</Space>
-				}
-				loading={loading}
-			/>
-		);
-	}
-	// Get domain color
-	const domainColor = thesis.domain
-		? DOMAIN_COLOR_MAP[thesis.domain] || 'default'
-		: 'default';
-
-	// Only render modal when actually needed to avoid unnecessary renders
-<<<<<<< HEAD
-	const renderModal = editModalVisible && thesisId && (
-=======
-	const renderModal = editModalVisible && (
->>>>>>> bf71cc5f
-		<StudentEditThesisModal
-			visible={editModalVisible}
-			thesisId={thesisId}
-			onClose={handleEditModalClose}
-			onSuccess={handleEditSuccess}
-		/>
-	);
-<<<<<<< HEAD
-
-	return (
-		<>
-			<Card
-				title={
-					<Space>
-						<BookOutlined />
-						<span>Thesis Status</span>
-					</Space>
-				}
-				extra={
-					isLeader &&
-					!hideEditButton && (
-						<Tooltip title="Edit Thesis">
-							<Button
-								type="text"
-								icon={<EditOutlined />}
-								onClick={handleEditClick}
-								size="small"
-							/>
-						</Tooltip>
-					)
-				}
-			>
-				<Space direction="vertical" size="middle" style={{ width: '100%' }}>
-					<Space direction="vertical" size={4}>
-						<Text type="secondary">Thesis title</Text>
-						<Title level={5} style={{ margin: 0 }}>
-							{thesis.englishName}
-						</Title>
-					</Space>
-
-					<Space direction="vertical" size={4}>
-						<Text type="secondary">Description</Text>
-						<div
-							style={{
-								display: '-webkit-box',
-								WebkitLineClamp: 3,
-								WebkitBoxOrient: 'vertical',
-								overflow: 'hidden',
-								textOverflow: 'ellipsis',
-								lineHeight: '1.5em',
-								maxHeight: '4.5em', // 3 lines × 1.5 line-height
-								wordBreak: 'break-word',
-							}}
-						>
-							{thesis.description}
-						</div>
-					</Space>
-
-					<Space direction="vertical" size={4}>
-						<Text type="secondary">Domain</Text>
-						<Space>
-							{thesis.domain && <Tag color={domainColor}>{thesis.domain}</Tag>}
-						</Space>
-					</Space>
-
-					<Space direction="vertical" size={4}>
-						<Text type="secondary">Status</Text>
-						<Space>
-							<Tag color="green">{thesis.status}</Tag>
-=======
-
-	return (
-		<>
-			<Card
-				title={
-					<Space
-						onClick={handleCardClick}
-						style={{
-							cursor: isDashboardView ? 'pointer' : 'default',
-							transition: 'color 0.2s ease',
-						}}
-						onMouseEnter={(e) => {
-							if (isDashboardView) {
-								e.currentTarget.style.color = '#1890ff';
-							}
-						}}
-						onMouseLeave={(e) => {
-							if (isDashboardView) {
-								e.currentTarget.style.color = '';
-							}
-						}}
-					>
-						<BookOutlined />
-						<span>Thesis Status</span>
-					</Space>
-				}
-				extra={
-					isLeader && (
-						<Tooltip title="Edit Thesis">
-							<Button
-								type="text"
-								icon={<EditOutlined />}
-								onClick={handleEditClick}
-								size="small"
-							/>
-						</Tooltip>
-					)
-				}
-				hoverable={isDashboardView}
-			>
-				<Space direction="vertical" size="middle" style={{ width: '100%' }}>
-					<Space direction="vertical" size={4}>
-						<Text type="secondary">Thesis title</Text>
-						<Title level={5} style={{ margin: 0 }}>
-							{thesis.englishName}
-						</Title>
-					</Space>
-
-					<Space direction="vertical" size={4}>
-						<Text type="secondary">Description</Text>
-						<div
-							style={{
-								display: '-webkit-box',
-								WebkitLineClamp: 3,
-								WebkitBoxOrient: 'vertical',
-								overflow: 'hidden',
-								textOverflow: 'ellipsis',
-								lineHeight: '1.5em',
-								maxHeight: '4.5em', // 3 lines × 1.5 line-height
-								wordBreak: 'break-word',
-							}}
-						>
-							{thesis.description}
-						</div>
-					</Space>
-
-					<Space direction="vertical" size={4}>
-						<Text type="secondary">Domain</Text>
-						<Space>
-							{thesis.domain && <Tag color={domainColor}>{thesis.domain}</Tag>}
->>>>>>> bf71cc5f
-						</Space>
-					</Space>
-
-					<Space direction="vertical" size={4}>
-<<<<<<< HEAD
-=======
-						<Text type="secondary">Status</Text>
-						<Space>
-							<Tag color="green">{thesis.status}</Tag>
-						</Space>
-					</Space>
-
-					<Space direction="vertical" size={4}>
->>>>>>> bf71cc5f
-						<Text type="secondary">Required Skills</Text>
-						<Space>
-							{thesis.thesisRequiredSkills &&
-							thesis.thesisRequiredSkills.length > 0 ? (
-								<Space size={[4, 8]} wrap>
-									{thesis.thesisRequiredSkills.map(
-<<<<<<< HEAD
-										(skillRelation: ThesisRequiredSkill) => {
-											// Handle both direct skill objects and skill relation objects
-											const skill =
-												'skill' in skillRelation
-													? skillRelation.skill
-													: skillRelation;
-											return (
-												<Tag key={skill.id} color="blue">
-													{skill.name}
-												</Tag>
-											);
-										},
-=======
-										(skill: { id: string; name: string }) => (
-											<Tag key={skill.id} color="blue">
-												{skill.name}
-											</Tag>
-										),
->>>>>>> bf71cc5f
-									)}
-								</Space>
-							) : (
-								<Text type="secondary">No skills required</Text>
-							)}
-						</Space>
-					</Space>
-				</Space>
-			</Card>
-
-			{/* Edit Thesis Modal - Only render when needed */}
-			{renderModal}
-		</>
-	);
-}
+'use client';
+
+import { BookOutlined, EditOutlined } from '@ant-design/icons';
+import { Button, Card, Space, Tag, Tooltip, Typography } from 'antd';
+import { useRouter } from 'next/navigation';
+import { useEffect, useState } from 'react';
+
+import StudentEditThesisModal from '@/components/features/student/GroupDashboard/StudentEditThesisModal';
+import { DOMAIN_COLOR_MAP } from '@/lib/constants/domains';
+import thesesService from '@/lib/services/theses.service';
+
+// Type for thesis required skills - handles both direct skill objects and skill relations
+type ThesisRequiredSkill =
+	| { id: string; name: string } // Direct skill object
+	| { skill: { id: string; name: string } }; // Skill relation object
+
+const { Title, Text } = Typography;
+
+interface ThesisStatusCardProps {
+	readonly thesisId: string;
+	readonly isLeader?: boolean;
+	readonly isDashboardView?: boolean;
+	readonly hideEditButton?: boolean; // Option to hide edit button for lecturer view
+	readonly thesisData?: any; // eslint-disable-line @typescript-eslint/no-explicit-any
+}
+
+export default function ThesisStatusCard({
+	thesisId,
+	thesisData,
+	isLeader = false,
+	isDashboardView = false,
+	hideEditButton = false,
+}: ThesisStatusCardProps) {
+	const [thesis, setThesis] = useState<any>(thesisData || null); // eslint-disable-line @typescript-eslint/no-explicit-any
+	const [loading, setLoading] = useState(!thesisData);
+	const [editModalVisible, setEditModalVisible] = useState(false);
+	const router = useRouter();
+
+	const handleEditClick = () => {
+		setEditModalVisible(true);
+	};
+
+	const handleEditModalClose = () => {
+		setEditModalVisible(false);
+	};
+
+	const handleEditSuccess = () => {
+		// Refresh thesis data after successful edit - only if we have thesisId
+		if (thesisId) {
+			fetchThesis();
+		}
+	};
+
+	const handleCardClick = () => {
+		if (isDashboardView) {
+			router.push(`/student/thesis/${thesisId}`);
+		}
+	};
+
+	const fetchThesis = async () => {
+		if (!thesisId) return;
+
+		try {
+			setLoading(true);
+			const response = await thesesService.findOne(thesisId);
+			if (response.success) {
+				setThesis(response.data);
+			}
+		} catch (error) {
+			console.error('Failed to fetch thesis:', error);
+		} finally {
+			setLoading(false);
+		}
+	};
+
+	// Fetch thesis data only if thesisData is not provided and thesisId exists
+	useEffect(() => {
+		if (!thesisData && thesisId) {
+			fetchThesis();
+		}
+		// eslint-disable-next-line react-hooks/exhaustive-deps
+	}, [thesisId, thesisData]);
+
+	// Update thesis state when thesisData prop changes
+	useEffect(() => {
+		if (thesisData) {
+			setThesis(thesisData);
+			setLoading(false);
+		}
+	}, [thesisData]);
+
+	if (loading || !thesis) {
+		return (
+			<Card
+				title={
+					<Space>
+						<BookOutlined />
+						<span>Thesis Status</span>
+					</Space>
+				}
+				loading={loading}
+			/>
+		);
+	}
+	// Get domain color
+	const domainColor = thesis.domain
+		? DOMAIN_COLOR_MAP[thesis.domain] || 'default'
+		: 'default';
+
+	// Only render modal when actually needed to avoid unnecessary renders
+	const renderModal = editModalVisible && thesisId && (
+		<StudentEditThesisModal
+			visible={editModalVisible}
+			thesisId={thesisId}
+			onClose={handleEditModalClose}
+			onSuccess={handleEditSuccess}
+		/>
+	);
+
+	return (
+		<>
+			<Card
+				title={
+					<Space
+						onClick={handleCardClick}
+						style={{
+							cursor: isDashboardView ? 'pointer' : 'default',
+							transition: 'color 0.2s ease',
+						}}
+						onMouseEnter={(e) => {
+							if (isDashboardView) {
+								e.currentTarget.style.color = '#1890ff';
+							}
+						}}
+						onMouseLeave={(e) => {
+							if (isDashboardView) {
+								e.currentTarget.style.color = '';
+							}
+						}}
+					>
+						<BookOutlined />
+						<span>Thesis Status</span>
+					</Space>
+				}
+				extra={
+					isLeader &&
+					!hideEditButton && (
+						<Tooltip title="Edit Thesis">
+							<Button
+								type="text"
+								icon={<EditOutlined />}
+								onClick={handleEditClick}
+								size="small"
+							/>
+						</Tooltip>
+					)
+				}
+				hoverable={isDashboardView}
+			>
+				<Space direction="vertical" size="middle" style={{ width: '100%' }}>
+					<Space direction="vertical" size={4}>
+						<Text type="secondary">Thesis title</Text>
+						<Title level={5} style={{ margin: 0 }}>
+							{thesis.englishName}
+						</Title>
+					</Space>
+
+					<Space direction="vertical" size={4}>
+						<Text type="secondary">Description</Text>
+						<div
+							style={{
+								display: '-webkit-box',
+								WebkitLineClamp: 3,
+								WebkitBoxOrient: 'vertical',
+								overflow: 'hidden',
+								textOverflow: 'ellipsis',
+								lineHeight: '1.5em',
+								maxHeight: '4.5em', // 3 lines × 1.5 line-height
+								wordBreak: 'break-word',
+							}}
+						>
+							{thesis.description}
+						</div>
+					</Space>
+
+					<Space direction="vertical" size={4}>
+						<Text type="secondary">Domain</Text>
+						<Space>
+							{thesis.domain && <Tag color={domainColor}>{thesis.domain}</Tag>}
+						</Space>
+					</Space>
+
+					<Space direction="vertical" size={4}>
+						<Text type="secondary">Status</Text>
+						<Space>
+							<Tag color="green">{thesis.status}</Tag>
+						</Space>
+					</Space>
+
+					<Space direction="vertical" size={4}>
+						<Text type="secondary">Required Skills</Text>
+						<Space>
+							{thesis.thesisRequiredSkills &&
+							thesis.thesisRequiredSkills.length > 0 ? (
+								<Space size={[4, 8]} wrap>
+									{thesis.thesisRequiredSkills.map(
+										(skillRelation: ThesisRequiredSkill) => {
+											// Handle both direct skill objects and skill relation objects
+											const skill =
+												'skill' in skillRelation
+													? skillRelation.skill
+													: skillRelation;
+											return (
+												<Tag key={skill.id} color="blue">
+													{skill.name}
+												</Tag>
+											);
+										},
+									)}
+								</Space>
+							) : (
+								<Text type="secondary">No skills required</Text>
+							)}
+						</Space>
+					</Space>
+				</Space>
+			</Card>
+
+			{/* Edit Thesis Modal - Only render when needed */}
+			{renderModal}
+		</>
+	);
+}