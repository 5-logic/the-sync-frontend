--- conflicted
+++ resolved
@@ -1,33 +1,3 @@
-<<<<<<< HEAD
-'use client';
-
-import { Empty, Space } from 'antd';
-
-import { Header } from '@/components/common/Header';
-import ActionButtons from '@/components/features/student/ViewThesisDetail/ActionButtons';
-import ThesisInfoCard from '@/components/features/student/ViewThesisDetail/ThesisInfoCard';
-import { mockTheses } from '@/data/thesis';
-
-export default function StudentThesisDetailPage() {
-	const thesis = mockTheses?.[0];
-
-	if (!thesis) {
-		return <Empty description="No thesis data available" />;
-	}
-
-	return (
-		<Space direction="vertical" size="large" style={{ width: '100%' }}>
-			<Header
-				title="Thesis Detail"
-				description="View comprehensive thesis information, supervisor details, and manage
-							approval status."
-			/>
-			<ThesisInfoCard thesis={thesis} />
-			<ActionButtons />
-		</Space>
-	);
-}
-=======
 'use client';
 
 import { Empty, Space, Spin } from 'antd';
@@ -201,5 +171,4 @@
 			<ActionButtons thesis={thesis} onThesisUpdate={handleRefreshThesis} />
 		</Space>
 	);
-}
->>>>>>> 44c6c5cf
+}