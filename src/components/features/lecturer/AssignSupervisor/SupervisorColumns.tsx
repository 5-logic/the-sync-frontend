--- conflicted
+++ resolved
@@ -1,164 +1,3 @@
-<<<<<<< HEAD
-import { DeleteOutlined } from '@ant-design/icons';
-import { Button, Space, Tag, Typography } from 'antd';
-import type { ColumnsType } from 'antd/es/table';
-
-import { type SupervisorAssignmentData } from '@/store/useAssignSupervisorStore';
-import { type DraftAssignment } from '@/store/useDraftAssignmentStore';
-
-const { Text } = Typography;
-
-/**
- * Color mapping for supervisor assignment status
- */
-export const statusColorMap: Record<
-	SupervisorAssignmentData['status'],
-	string
-> = {
-	Finalized: 'green',
-	Incomplete: 'orange',
-	Unassigned: 'red',
-} as const;
-
-/**
- * Renders supervisor names in a vertical list
- */
-export const renderSupervisors = (supervisors: string[]) =>
-	supervisors.length > 0 ? (
-		<div>
-			{supervisors.map((sup) => (
-				<div key={sup}>{sup}</div>
-			))}
-		</div>
-	) : (
-		'-'
-	);
-
-/**
- * Renders supervisor names with draft information
- * This should be used in a component that has access to draft store
- */
-export const createSupervisorRenderer = (
-	getDraftAssignment: (thesisId: string) => DraftAssignment | undefined,
-) => {
-	// eslint-disable-next-line react/display-name
-	return (supervisors: string[], record: SupervisorAssignmentData) => {
-		const draft = getDraftAssignment(record.thesisId);
-
-		if (draft) {
-			// Show draft supervisors as plain text, similar to current supervisors
-			return (
-				<div>
-					{draft.lecturerNames.map((name: string) => (
-						<div key={name}>{name} (Draft)</div>
-					))}
-					{/* Show current supervisors if any exist */}
-					{supervisors.length > 0 && (
-						<div style={{ marginTop: 8 }}>
-							<Text type="secondary" style={{ fontSize: '11px' }}>
-								Current: {supervisors.join(', ')}
-							</Text>
-						</div>
-					)}
-				</div>
-			);
-		}
-
-		// Show current supervisors when no draft
-		return supervisors.length > 0 ? (
-			<div>
-				{supervisors.map((sup) => (
-					<div key={sup}>{sup}</div>
-				))}
-			</div>
-		) : (
-			'-'
-		);
-	};
-};
-
-/**
- * Creates action renderer with draft delete functionality
- */
-export const createActionRenderer = (
-	onAssign: (record: SupervisorAssignmentData) => void,
-	getDraftAssignment: (thesisId: string) => DraftAssignment | undefined,
-	removeDraftAssignment: (thesisId: string) => void,
-) => {
-	// eslint-disable-next-line react/display-name
-	return (_: unknown, record: SupervisorAssignmentData) => {
-		const draft = getDraftAssignment(record.thesisId);
-		const isFinalized = record.status === 'Finalized';
-
-		return (
-			<Space size="small">
-				<Button type="primary" size="middle" onClick={() => onAssign(record)}>
-					{isFinalized ? 'Change' : 'Assign'}
-				</Button>
-				{draft && (
-					<Button
-						type="text"
-						size="middle"
-						danger
-						icon={<DeleteOutlined />}
-						onClick={() => removeDraftAssignment(record.thesisId)}
-						title="Remove draft assignment"
-						style={{
-							display: 'flex',
-							alignItems: 'center',
-							justifyContent: 'center',
-							padding: '4px 8px',
-							borderRadius: '4px',
-						}}
-					/>
-				)}
-			</Space>
-		);
-	};
-};
-
-/**
- * Base column definitions for supervisor assignment table
- */
-
-export const baseColumns: ColumnsType<SupervisorAssignmentData> = [
-	{
-		title: 'Abbreviation',
-		dataIndex: 'groupName',
-		key: 'groupName',
-	},
-	{
-		title: 'English Name',
-		dataIndex: 'thesisTitle',
-		key: 'thesisTitle',
-	},
-	{
-		title: 'Domain',
-		dataIndex: 'memberCount',
-		key: 'memberCount',
-		render: (domain: string, record: SupervisorAssignmentData) => {
-			if (record.groupName === 'No Abbreviation') {
-				return <span style={{ color: '#999' }}>No Domain</span>;
-			}
-			return domain;
-		},
-	},
-	{
-		title: 'Supervisor',
-		dataIndex: 'supervisors',
-		key: 'supervisors',
-		render: renderSupervisors,
-	},
-	{
-		title: 'Status',
-		dataIndex: 'status',
-		key: 'status',
-		render: (status: SupervisorAssignmentData['status']) => (
-			<Tag color={statusColorMap[status] ?? 'default'}>{status}</Tag>
-		),
-	},
-];
-=======
 import { DeleteOutlined } from '@ant-design/icons';
 import { Button, Space, Tag, Typography } from 'antd';
 import type { ColumnsType } from 'antd/es/table';
@@ -374,5 +213,4 @@
 		width: TABLE_WIDTHS.SUPERVISOR,
 		render: renderSupervisors,
 	},
-];
->>>>>>> 7bd74dd7
+];