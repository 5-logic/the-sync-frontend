<<<<<<< HEAD
'use client';

import { Button, Card, Spin, Timeline, Typography } from 'antd';
import dayjs from 'dayjs';
import { useRouter } from 'next/navigation';

import { useMilestoneProgress } from '@/hooks/student';
import {
	formatDate,
	getMilestoneStatus,
	getTimeRemaining,
} from '@/lib/utils/dateFormat';

const { Text } = Typography;

type MilestoneStatus = 'Ended' | 'In Progress' | 'Upcoming';

interface LecturerProgressOverviewCardProps {
	readonly thesisId?: string;
	readonly hideTrackMilestones?: boolean;
}

// Shared styles
const cardStyle = {
	display: 'flex',
	flexDirection: 'column',
	justifyContent: 'space-between',
} as const;

const milestoneInfoStyle = { marginTop: 4 };
const timeRemainingStyle = { fontSize: 12 };

const getTimelineColor = (status: MilestoneStatus): string => {
	switch (status) {
		case 'Ended':
			return 'green';
		case 'In Progress':
			return 'gold';
		case 'Upcoming':
			return '#d9d9d9';
		default:
			return 'gray';
	}
};

// Reusable components
const ProgressCard = ({ children }: { children: React.ReactNode }) => (
	<Card title="Progress Overview" style={cardStyle}>
		{children}
	</Card>
);

const MilestoneInfo = ({
	type,
	label,
	name,
	timeText,
}: {
	type: 'success' | 'warning';
	label: string;
	name: string;
	timeText: string;
}) => (
	<div style={{ marginBottom: type === 'success' ? 12 : 16 }}>
		<Text type={type}>
			{label}: {name}
		</Text>
		<div style={milestoneInfoStyle}>
			<Text type="secondary" style={timeRemainingStyle}>
				{timeText}
			</Text>
		</div>
	</div>
);

const TimelineItem = ({
	milestone,
	status,
}: {
	milestone: {
		id: string;
		name: string;
		startDate: Date | string;
		endDate: Date | string;
	};
	status: MilestoneStatus;
}) => (
	<Timeline.Item key={milestone.id} color={getTimelineColor(status)}>
		<div>
			<Text strong>{milestone.name}</Text> –{' '}
			<Text type="secondary">
				{formatDate(milestone.startDate)} - {formatDate(milestone.endDate)}
			</Text>
		</div>
		<Text>Status: {status}</Text>
	</Timeline.Item>
);

const ButtonGroup = ({
	hideTrackMilestones,
	onTrackMilestones,
	onViewThesisDetails,
	thesisId,
}: {
	hideTrackMilestones: boolean;
	onTrackMilestones: () => void;
	onViewThesisDetails: () => void;
	thesisId?: string;
}) => (
	<div style={{ display: 'flex', flexDirection: 'column', gap: 8 }}>
		{!hideTrackMilestones && (
			<Button type="primary" block onClick={onTrackMilestones}>
				Track Milestones
			</Button>
		)}
		<Button
			type={hideTrackMilestones ? 'primary' : 'default'}
			block
			onClick={onViewThesisDetails}
			disabled={!thesisId}
		>
			View Thesis Details
		</Button>
	</div>
);

export default function LecturerProgressOverviewCard({
	thesisId,
	hideTrackMilestones = false,
}: LecturerProgressOverviewCardProps) {
	const router = useRouter();
	const { milestones, loading } = useMilestoneProgress();

	const handleTrackMilestones = () => {
		router.push('/lecturer/group-progress');
	};

	const handleViewThesisDetails = () => {
		if (thesisId) {
			router.push(`/lecturer/thesis-management/${thesisId}`);
		}
	};

	if (loading) {
		return (
			<ProgressCard>
				<div style={{ textAlign: 'center', padding: '20px 0' }}>
					<Spin size="small" />
				</div>
			</ProgressCard>
		);
	}

	if (!milestones.length) {
		return (
			<ProgressCard>
				<div style={{ textAlign: 'center', color: '#999' }}>
					No milestones found for current semester
				</div>
			</ProgressCard>
		);
	}

	// Sort milestones by start date and add status to each
	const sortedMilestones = [...milestones]
		.sort((a, b) => (dayjs(a.startDate).isBefore(dayjs(b.startDate)) ? -1 : 1))
		.map((milestone) => ({
			...milestone,
			status: getMilestoneStatus(milestone.startDate, milestone.endDate),
		}));

	// Find milestones by status
	const findMilestoneByStatus = (status: MilestoneStatus) =>
		sortedMilestones.find((milestone) => milestone.status === status);

	const currentMilestone = findMilestoneByStatus('In Progress');
	const nextMilestone = findMilestoneByStatus('Upcoming');

	return (
		<ProgressCard>
			<div>
				{currentMilestone && (
					<MilestoneInfo
						type="success"
						label="Current milestone"
						name={currentMilestone.name}
						timeText={`${getTimeRemaining(currentMilestone.endDate)} remaining`}
					/>
				)}

				{nextMilestone && (
					<MilestoneInfo
						type="warning"
						label="Next milestone"
						name={nextMilestone.name}
						timeText={`${getTimeRemaining(nextMilestone.startDate)} to start`}
					/>
				)}

				<Timeline>
					{sortedMilestones.map((milestone) => (
						<TimelineItem
							key={milestone.id}
							milestone={milestone}
							status={milestone.status}
						/>
					))}
				</Timeline>
			</div>

			<ButtonGroup
				hideTrackMilestones={hideTrackMilestones}
				onTrackMilestones={handleTrackMilestones}
				onViewThesisDetails={handleViewThesisDetails}
				thesisId={thesisId}
			/>
		</ProgressCard>
	);
}
=======
'use client';

import { Button, Card, Spin, Timeline, Typography } from 'antd';
import dayjs from 'dayjs';
import { useRouter } from 'next/navigation';

import {
	formatDate,
	getMilestoneStatus,
	getTimeRemaining,
} from '@/lib/utils/dateFormat';
import { Milestone } from '@/schemas/milestone';

const { Text } = Typography;

type MilestoneStatus = 'Ended' | 'In Progress' | 'Upcoming';

// Common styles to reduce duplication
const styles = {
	milestoneContainer: { marginBottom: 12 },
	nextMilestoneContainer: { marginBottom: 16 },
	timeContainer: { marginTop: 4 },
	timeText: { fontSize: 12 },
} as const;

// Reusable component for milestone display
interface MilestoneDisplayProps {
	readonly milestone: Milestone;
	readonly label: string;
	readonly timeLabel: string;
	readonly timeValue: string;
	readonly textType: 'success' | 'warning';
	readonly containerStyle?: React.CSSProperties;
}

const MilestoneDisplay: React.FC<MilestoneDisplayProps> = ({
	milestone,
	label,
	timeLabel,
	timeValue,
	textType,
	containerStyle = styles.milestoneContainer,
}) => (
	<div style={containerStyle}>
		<Text type={textType}>
			{label}: {milestone.name}
		</Text>
		<div style={styles.timeContainer}>
			<Text type="secondary" style={styles.timeText}>
				{timeValue} {timeLabel}
			</Text>
		</div>
	</div>
);

// Reusable component for timeline item content
interface TimelineItemContentProps {
	readonly milestone: Milestone;
	readonly status: MilestoneStatus;
}

const TimelineItemContent: React.FC<TimelineItemContentProps> = ({
	milestone,
	status,
}) => (
	<>
		<div>
			<Text strong>{milestone.name}</Text> –{' '}
			<Text type="secondary">
				{formatDate(milestone.startDate)} - {formatDate(milestone.endDate)}
			</Text>
		</div>
		<Text>Status: {status}</Text>
	</>
);

interface LecturerProgressOverviewCardProps {
	readonly thesisId?: string;
	readonly hideTrackMilestones?: boolean;
	readonly milestones?: Milestone[];
	readonly loading?: boolean;
}

export default function LecturerProgressOverviewCard({
	thesisId,
	hideTrackMilestones = false,
	milestones = [],
	loading = false,
}: LecturerProgressOverviewCardProps) {
	const router = useRouter();

	const handleTrackMilestones = () => {
		router.push('/lecturer/group-progress');
	};

	const handleViewThesisDetails = () => {
		if (thesisId) {
			router.push(`/lecturer/thesis-management/${thesisId}`);
		}
	};

	const getTimelineColor = (status: MilestoneStatus): string => {
		switch (status) {
			case 'Ended':
				return 'green';
			case 'In Progress':
				return 'gold';
			case 'Upcoming':
				return '#d9d9d9';
			default:
				return 'gray';
		}
	};

	// Common card props
	const cardProps = {
		title: 'Progress Overview',
		style: {
			display: 'flex',
			flexDirection: 'column' as const,
			justifyContent: 'space-between',
		},
	};

	// Helper function for empty state cards
	const renderEmptyCard = (content: React.ReactNode) => (
		<Card {...cardProps}>
			<div style={{ textAlign: 'center' }}>{content}</div>
		</Card>
	);

	if (loading) {
		return renderEmptyCard(
			<div style={{ padding: '20px 0' }}>
				<Spin size="small" />
			</div>,
		);
	}

	if (!milestones.length) {
		return renderEmptyCard(
			<div style={{ color: '#999' }}>
				No milestones found for current semester
			</div>,
		);
	}

	// Sort milestones by start date
	const sortedMilestones = [...milestones].sort((a, b) =>
		dayjs(a.startDate).isBefore(dayjs(b.startDate)) ? -1 : 1,
	);

	// Helper function to get milestone status
	const getMilestoneStatusHelper = (milestone: Milestone) =>
		getMilestoneStatus(milestone.startDate, milestone.endDate);

	// Find next upcoming milestone (not the current in-progress one)
	const nextMilestone = sortedMilestones.find((milestone) => {
		return getMilestoneStatusHelper(milestone) === 'Upcoming';
	});

	// Find current milestone if any
	const currentMilestone = sortedMilestones.find((milestone) => {
		return getMilestoneStatusHelper(milestone) === 'In Progress';
	});

	return (
		<Card {...cardProps}>
			<div>
				{currentMilestone && (
					<MilestoneDisplay
						milestone={currentMilestone}
						label="Current milestone"
						timeLabel="remaining"
						timeValue={getTimeRemaining(currentMilestone.endDate)}
						textType="success"
					/>
				)}

				{nextMilestone && (
					<MilestoneDisplay
						milestone={nextMilestone}
						label="Next milestone"
						timeLabel="to start"
						timeValue={getTimeRemaining(nextMilestone.startDate)}
						textType="warning"
						containerStyle={styles.nextMilestoneContainer}
					/>
				)}

				<Timeline>
					{sortedMilestones.map((milestone) => {
						const status = getMilestoneStatusHelper(milestone);
						return (
							<Timeline.Item
								key={milestone.id}
								color={getTimelineColor(status)}
							>
								<TimelineItemContent milestone={milestone} status={status} />
							</Timeline.Item>
						);
					})}
				</Timeline>
			</div>

			<div style={{ display: 'flex', flexDirection: 'column', gap: 8 }}>
				{!hideTrackMilestones && (
					<Button type="primary" block onClick={handleTrackMilestones}>
						Track Milestones
					</Button>
				)}
				<Button
					type={hideTrackMilestones ? 'primary' : 'default'}
					block
					onClick={handleViewThesisDetails}
					disabled={!thesisId}
				>
					View Thesis Details
				</Button>
			</div>
		</Card>
	);
}
>>>>>>> 418c2659
<|MERGE_RESOLUTION|>--- conflicted
+++ resolved
@@ -1,35 +1,92 @@
-<<<<<<< HEAD
 'use client';
 
 import { Button, Card, Spin, Timeline, Typography } from 'antd';
 import dayjs from 'dayjs';
 import { useRouter } from 'next/navigation';
 
-import { useMilestoneProgress } from '@/hooks/student';
 import {
 	formatDate,
 	getMilestoneStatus,
 	getTimeRemaining,
 } from '@/lib/utils/dateFormat';
+import { Milestone } from '@/schemas/milestone';
 
 const { Text } = Typography;
 
 type MilestoneStatus = 'Ended' | 'In Progress' | 'Upcoming';
+
+// Common styles to reduce duplication
+const styles = {
+	milestoneContainer: { marginBottom: 12 },
+	nextMilestoneContainer: { marginBottom: 16 },
+	timeContainer: { marginTop: 4 },
+	timeText: { fontSize: 12 },
+} as const;
+
+// Reusable component for milestone display
+interface MilestoneDisplayProps {
+	readonly milestone: Milestone;
+	readonly label: string;
+	readonly timeLabel: string;
+	readonly timeValue: string;
+	readonly textType: 'success' | 'warning';
+	readonly containerStyle?: React.CSSProperties;
+}
+
+const MilestoneDisplay: React.FC<MilestoneDisplayProps> = ({
+	milestone,
+	label,
+	timeLabel,
+	timeValue,
+	textType,
+	containerStyle = styles.milestoneContainer,
+}) => (
+	<div style={containerStyle}>
+		<Text type={textType}>
+			{label}: {milestone.name}
+		</Text>
+		<div style={styles.timeContainer}>
+			<Text type="secondary" style={styles.timeText}>
+				{timeValue} {timeLabel}
+			</Text>
+		</div>
+	</div>
+);
+
+// Reusable component for timeline item content
+interface TimelineItemContentProps {
+	readonly milestone: Milestone;
+	readonly status: MilestoneStatus;
+}
+
+const TimelineItemContent: React.FC<TimelineItemContentProps> = ({
+	milestone,
+	status,
+}) => (
+	<>
+		<div>
+			<Text strong>{milestone.name}</Text> –{' '}
+			<Text type="secondary">
+				{formatDate(milestone.startDate)} - {formatDate(milestone.endDate)}
+			</Text>
+		</div>
+		<Text>Status: {status}</Text>
+	</>
+);
 
 interface LecturerProgressOverviewCardProps {
 	readonly thesisId?: string;
 	readonly hideTrackMilestones?: boolean;
+	readonly milestones?: Milestone[];
+	readonly loading?: boolean;
 }
 
-// Shared styles
+// Shared styles and utilities
 const cardStyle = {
 	display: 'flex',
 	flexDirection: 'column',
 	justifyContent: 'space-between',
 } as const;
-
-const milestoneInfoStyle = { marginTop: 4 };
-const timeRemainingStyle = { fontSize: 12 };
 
 const getTimelineColor = (status: MilestoneStatus): string => {
 	switch (status) {
@@ -49,52 +106,6 @@
 	<Card title="Progress Overview" style={cardStyle}>
 		{children}
 	</Card>
-);
-
-const MilestoneInfo = ({
-	type,
-	label,
-	name,
-	timeText,
-}: {
-	type: 'success' | 'warning';
-	label: string;
-	name: string;
-	timeText: string;
-}) => (
-	<div style={{ marginBottom: type === 'success' ? 12 : 16 }}>
-		<Text type={type}>
-			{label}: {name}
-		</Text>
-		<div style={milestoneInfoStyle}>
-			<Text type="secondary" style={timeRemainingStyle}>
-				{timeText}
-			</Text>
-		</div>
-	</div>
-);
-
-const TimelineItem = ({
-	milestone,
-	status,
-}: {
-	milestone: {
-		id: string;
-		name: string;
-		startDate: Date | string;
-		endDate: Date | string;
-	};
-	status: MilestoneStatus;
-}) => (
-	<Timeline.Item key={milestone.id} color={getTimelineColor(status)}>
-		<div>
-			<Text strong>{milestone.name}</Text> –{' '}
-			<Text type="secondary">
-				{formatDate(milestone.startDate)} - {formatDate(milestone.endDate)}
-			</Text>
-		</div>
-		<Text>Status: {status}</Text>
-	</Timeline.Item>
 );
 
 const ButtonGroup = ({
@@ -128,9 +139,10 @@
 export default function LecturerProgressOverviewCard({
 	thesisId,
 	hideTrackMilestones = false,
+	milestones = [],
+	loading = false,
 }: LecturerProgressOverviewCardProps) {
 	const router = useRouter();
-	const { milestones, loading } = useMilestoneProgress();
 
 	const handleTrackMilestones = () => {
 		router.push('/lecturer/group-progress');
@@ -171,222 +183,13 @@
 		}));
 
 	// Find milestones by status
-	const findMilestoneByStatus = (status: MilestoneStatus) =>
-		sortedMilestones.find((milestone) => milestone.status === status);
-
-	const currentMilestone = findMilestoneByStatus('In Progress');
-	const nextMilestone = findMilestoneByStatus('Upcoming');
+	const currentMilestone = sortedMilestones.find(
+		(m) => m.status === 'In Progress',
+	);
+	const nextMilestone = sortedMilestones.find((m) => m.status === 'Upcoming');
 
 	return (
 		<ProgressCard>
-			<div>
-				{currentMilestone && (
-					<MilestoneInfo
-						type="success"
-						label="Current milestone"
-						name={currentMilestone.name}
-						timeText={`${getTimeRemaining(currentMilestone.endDate)} remaining`}
-					/>
-				)}
-
-				{nextMilestone && (
-					<MilestoneInfo
-						type="warning"
-						label="Next milestone"
-						name={nextMilestone.name}
-						timeText={`${getTimeRemaining(nextMilestone.startDate)} to start`}
-					/>
-				)}
-
-				<Timeline>
-					{sortedMilestones.map((milestone) => (
-						<TimelineItem
-							key={milestone.id}
-							milestone={milestone}
-							status={milestone.status}
-						/>
-					))}
-				</Timeline>
-			</div>
-
-			<ButtonGroup
-				hideTrackMilestones={hideTrackMilestones}
-				onTrackMilestones={handleTrackMilestones}
-				onViewThesisDetails={handleViewThesisDetails}
-				thesisId={thesisId}
-			/>
-		</ProgressCard>
-	);
-}
-=======
-'use client';
-
-import { Button, Card, Spin, Timeline, Typography } from 'antd';
-import dayjs from 'dayjs';
-import { useRouter } from 'next/navigation';
-
-import {
-	formatDate,
-	getMilestoneStatus,
-	getTimeRemaining,
-} from '@/lib/utils/dateFormat';
-import { Milestone } from '@/schemas/milestone';
-
-const { Text } = Typography;
-
-type MilestoneStatus = 'Ended' | 'In Progress' | 'Upcoming';
-
-// Common styles to reduce duplication
-const styles = {
-	milestoneContainer: { marginBottom: 12 },
-	nextMilestoneContainer: { marginBottom: 16 },
-	timeContainer: { marginTop: 4 },
-	timeText: { fontSize: 12 },
-} as const;
-
-// Reusable component for milestone display
-interface MilestoneDisplayProps {
-	readonly milestone: Milestone;
-	readonly label: string;
-	readonly timeLabel: string;
-	readonly timeValue: string;
-	readonly textType: 'success' | 'warning';
-	readonly containerStyle?: React.CSSProperties;
-}
-
-const MilestoneDisplay: React.FC<MilestoneDisplayProps> = ({
-	milestone,
-	label,
-	timeLabel,
-	timeValue,
-	textType,
-	containerStyle = styles.milestoneContainer,
-}) => (
-	<div style={containerStyle}>
-		<Text type={textType}>
-			{label}: {milestone.name}
-		</Text>
-		<div style={styles.timeContainer}>
-			<Text type="secondary" style={styles.timeText}>
-				{timeValue} {timeLabel}
-			</Text>
-		</div>
-	</div>
-);
-
-// Reusable component for timeline item content
-interface TimelineItemContentProps {
-	readonly milestone: Milestone;
-	readonly status: MilestoneStatus;
-}
-
-const TimelineItemContent: React.FC<TimelineItemContentProps> = ({
-	milestone,
-	status,
-}) => (
-	<>
-		<div>
-			<Text strong>{milestone.name}</Text> –{' '}
-			<Text type="secondary">
-				{formatDate(milestone.startDate)} - {formatDate(milestone.endDate)}
-			</Text>
-		</div>
-		<Text>Status: {status}</Text>
-	</>
-);
-
-interface LecturerProgressOverviewCardProps {
-	readonly thesisId?: string;
-	readonly hideTrackMilestones?: boolean;
-	readonly milestones?: Milestone[];
-	readonly loading?: boolean;
-}
-
-export default function LecturerProgressOverviewCard({
-	thesisId,
-	hideTrackMilestones = false,
-	milestones = [],
-	loading = false,
-}: LecturerProgressOverviewCardProps) {
-	const router = useRouter();
-
-	const handleTrackMilestones = () => {
-		router.push('/lecturer/group-progress');
-	};
-
-	const handleViewThesisDetails = () => {
-		if (thesisId) {
-			router.push(`/lecturer/thesis-management/${thesisId}`);
-		}
-	};
-
-	const getTimelineColor = (status: MilestoneStatus): string => {
-		switch (status) {
-			case 'Ended':
-				return 'green';
-			case 'In Progress':
-				return 'gold';
-			case 'Upcoming':
-				return '#d9d9d9';
-			default:
-				return 'gray';
-		}
-	};
-
-	// Common card props
-	const cardProps = {
-		title: 'Progress Overview',
-		style: {
-			display: 'flex',
-			flexDirection: 'column' as const,
-			justifyContent: 'space-between',
-		},
-	};
-
-	// Helper function for empty state cards
-	const renderEmptyCard = (content: React.ReactNode) => (
-		<Card {...cardProps}>
-			<div style={{ textAlign: 'center' }}>{content}</div>
-		</Card>
-	);
-
-	if (loading) {
-		return renderEmptyCard(
-			<div style={{ padding: '20px 0' }}>
-				<Spin size="small" />
-			</div>,
-		);
-	}
-
-	if (!milestones.length) {
-		return renderEmptyCard(
-			<div style={{ color: '#999' }}>
-				No milestones found for current semester
-			</div>,
-		);
-	}
-
-	// Sort milestones by start date
-	const sortedMilestones = [...milestones].sort((a, b) =>
-		dayjs(a.startDate).isBefore(dayjs(b.startDate)) ? -1 : 1,
-	);
-
-	// Helper function to get milestone status
-	const getMilestoneStatusHelper = (milestone: Milestone) =>
-		getMilestoneStatus(milestone.startDate, milestone.endDate);
-
-	// Find next upcoming milestone (not the current in-progress one)
-	const nextMilestone = sortedMilestones.find((milestone) => {
-		return getMilestoneStatusHelper(milestone) === 'Upcoming';
-	});
-
-	// Find current milestone if any
-	const currentMilestone = sortedMilestones.find((milestone) => {
-		return getMilestoneStatusHelper(milestone) === 'In Progress';
-	});
-
-	return (
-		<Card {...cardProps}>
 			<div>
 				{currentMilestone && (
 					<MilestoneDisplay
@@ -410,36 +213,26 @@
 				)}
 
 				<Timeline>
-					{sortedMilestones.map((milestone) => {
-						const status = getMilestoneStatusHelper(milestone);
-						return (
-							<Timeline.Item
-								key={milestone.id}
-								color={getTimelineColor(status)}
-							>
-								<TimelineItemContent milestone={milestone} status={status} />
-							</Timeline.Item>
-						);
-					})}
+					{sortedMilestones.map((milestone) => (
+						<Timeline.Item
+							key={milestone.id}
+							color={getTimelineColor(milestone.status)}
+						>
+							<TimelineItemContent
+								milestone={milestone}
+								status={milestone.status}
+							/>
+						</Timeline.Item>
+					))}
 				</Timeline>
 			</div>
 
-			<div style={{ display: 'flex', flexDirection: 'column', gap: 8 }}>
-				{!hideTrackMilestones && (
-					<Button type="primary" block onClick={handleTrackMilestones}>
-						Track Milestones
-					</Button>
-				)}
-				<Button
-					type={hideTrackMilestones ? 'primary' : 'default'}
-					block
-					onClick={handleViewThesisDetails}
-					disabled={!thesisId}
-				>
-					View Thesis Details
-				</Button>
-			</div>
-		</Card>
+			<ButtonGroup
+				hideTrackMilestones={hideTrackMilestones}
+				onTrackMilestones={handleTrackMilestones}
+				onViewThesisDetails={handleViewThesisDetails}
+				thesisId={thesisId}
+			/>
+		</ProgressCard>
 	);
-}
->>>>>>> 418c2659
+}