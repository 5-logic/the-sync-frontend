--- conflicted
+++ resolved
@@ -13,22 +13,11 @@
 			style={{ padding: 24, width: '100%' }}
 			size="large"
 		>
-<<<<<<< HEAD
 			<Header
 				title="Profile Settings"
 				description="Manage personal information and change the password for the
 					lecturer account."
 			/>
-=======
-			<div>
-				<Title level={2} style={{ marginBottom: 4 }}>
-					Profile Settings
-				</Title>
-				<Paragraph type="secondary" style={{ marginBottom: 0 }}>
-					Manage personal information and change the password for your account.
-				</Paragraph>
-			</div>
->>>>>>> 910d6682
 
 			<Row gutter={24} align="stretch">
 				<Col xs={24} md={14} style={{ display: 'flex' }}>
