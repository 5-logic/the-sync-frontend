<<<<<<< HEAD
import { Modal, Switch, Table } from 'antd';
import type { ColumnsType } from 'antd/es/table';
=======
import {
	DeleteOutlined,
	EditOutlined,
	ExclamationCircleOutlined,
} from '@ant-design/icons';
import {
	Alert,
	Button,
	Modal,
	Space,
	Switch,
	Table,
	Tooltip,
	Typography,
} from 'antd';
import type { ColumnsType } from 'antd/es/table';
import { useState } from 'react';
>>>>>>> 808bc2e6

import { TablePagination } from '@/components/common/TablePagination';
import { Lecturer } from '@/schemas/lecturer';
import { useLecturerStore } from '@/store';

<<<<<<< HEAD
=======
// Import EditLecturerDialog component
import EditLecturerDialog from './EditLecturerDialog';

>>>>>>> 808bc2e6
type Props = Readonly<{
	data: Lecturer[];
	onTogglePermission: (id: string) => void;
	onToggleStatus: (id: string) => void;
	loading?: boolean;
}>;

<<<<<<< HEAD
=======
const { Text, Title } = Typography;

>>>>>>> 808bc2e6
export default function LecturerTable({
	data,
	onTogglePermission,
	onToggleStatus,
	loading = false,
}: Props) {
<<<<<<< HEAD
	const { isLecturerStatusLoading, isLecturerModeratorLoading } =
		useLecturerStore();
=======
	const {
		isLecturerStatusLoading,
		isLecturerModeratorLoading,
		deleteLecturer,
		deleting,
	} = useLecturerStore();

	// Dialog states
	const [editDialogOpen, setEditDialogOpen] = useState(false);
	const [selectedLecturer, setSelectedLecturer] = useState<Lecturer | null>(
		null,
	);

>>>>>>> 808bc2e6
	// Handle status toggle with confirmation
	const handleStatusToggle = (record: Lecturer) => {
		const newStatus = !record.isActive;
		const statusText = newStatus ? 'Active' : 'Inactive';

		Modal.confirm({
			title: 'Update Lecturer Status',
			content: (
				<div>
					Are you sure you want to change <strong>{record.fullName}</strong>
					&apos;s status to{' '}
					<strong style={{ color: newStatus ? '#52c41a' : '#ff4d4f' }}>
						{statusText}
					</strong>{' '}
					?
				</div>
			),
			okText: 'Yes, Update',
			cancelText: 'Cancel',
			type: 'warning',
			centered: true,
			maskClosable: true,
			onOk: () => {
				// Fire & forget pattern - return resolved Promise immediately
				setTimeout(() => {
					onToggleStatus(record.id);
				}, 0);
				return Promise.resolve();
			},
			onCancel: () => {
				// Modal cancelled - no action needed
			},
		});
	};

	// Handle moderator toggle with confirmation
	const handleModeratorToggle = (record: Lecturer) => {
		const newRole = !record.isModerator;
		const roleText = newRole ? 'Moderator' : 'Lecturer';

		Modal.confirm({
			title: 'Update Lecturer Role',
			content: (
				<div>
					Are you sure you want to change <strong>{record.fullName}</strong>
					&apos;s role to{' '}
					<strong style={{ color: newRole ? '#1890ff' : '#52c41a' }}>
						{roleText}
					</strong>{' '}
					?
				</div>
			),
			okText: 'Yes, Update',
			cancelText: 'Cancel',
			type: 'warning',
			centered: true,
			maskClosable: true,
			onOk: () => {
				// Fire & forget pattern - return resolved Promise immediately
				setTimeout(() => {
					onTogglePermission(record.id);
				}, 0);
				return Promise.resolve();
			},
			onCancel: () => {
				// Modal cancelled - no action needed
			},
		});
	};

<<<<<<< HEAD
=======
	// Handle edit lecturer
	const handleEditLecturer = (lecturer: Lecturer) => {
		setSelectedLecturer(lecturer);
		setEditDialogOpen(true);
	};

	// Handle close edit dialog
	const handleCloseEditDialog = () => {
		setEditDialogOpen(false);
		setSelectedLecturer(null);
	};

	// Handle delete lecturer
	const handleDeleteLecturer = (lecturer: Lecturer) => {
		Modal.confirm({
			title: (
				<Space>
					<Title level={4} style={{ margin: 0 }}>
						Delete Lecturer
					</Title>
				</Space>
			),
			content: (
				<Space direction="vertical" size="middle" style={{ width: '100%' }}>
					<Text>Are you sure you want to delete this lecturer?</Text>

					<Space direction="vertical" size="small" style={{ width: '100%' }}>
						<div>
							<Text strong>Name: </Text>
							<Text>{lecturer.fullName}</Text>
						</div>
						<div>
							<Text strong>Email: </Text>
							<Text>{lecturer.email}</Text>
						</div>
						<div>
							<Text strong>Phone: </Text>
							<Text>{lecturer.phoneNumber}</Text>
						</div>
					</Space>

					<Alert
						message="This action cannot be undone."
						type="warning"
						icon={<ExclamationCircleOutlined />}
						showIcon
						style={{ marginTop: 8 }}
					/>
				</Space>
			),
			okText: 'Delete',
			okType: 'danger',
			cancelText: 'Cancel',
			onOk: async () => {
				return await deleteLecturer(lecturer.id);
			},
			centered: true,
			width: 480,
		});
	};

>>>>>>> 808bc2e6
	const columns: ColumnsType<Lecturer> = [
		{ title: 'Name', dataIndex: 'fullName', key: 'fullName', width: '25%' },
		{ title: 'Email', dataIndex: 'email', key: 'email', width: '25%' },
		{
			title: 'Phone Number',
			dataIndex: 'phoneNumber',
			key: 'phoneNumber',
<<<<<<< HEAD
			width: '18%',
		},
		{
			title: 'Gender',
			dataIndex: 'gender',
			key: 'gender',
			width: '12%',
			render: (gender: string) =>
				gender?.charAt(0).toUpperCase() + gender?.slice(1),
=======
			width: '20%',
>>>>>>> 808bc2e6
		},
		{
			title: 'Status',
			dataIndex: 'isActive',
			key: 'isActive',
			width: '10%',
			render: (_: boolean, record: Lecturer) => (
				<Switch
					checked={record.isActive}
					onChange={() => handleStatusToggle(record)}
					loading={isLecturerStatusLoading(record.id)}
					checkedChildren="Active"
					unCheckedChildren="Inactive"
				/>
			),
		},
		{
			title: 'Moderator',
			dataIndex: 'isModerator',
			key: 'isModerator',
			width: '10%',
			render: (_: boolean, record: Lecturer) => (
				<Switch
					checked={record.isModerator}
					onChange={() => handleModeratorToggle(record)}
					loading={isLecturerModeratorLoading(record.id)}
					disabled={!record.isActive}
				/>
			),
		},
<<<<<<< HEAD
	];
	return (
		<Table
			columns={columns}
			dataSource={data}
			rowKey="id"
			scroll={{ x: 'max-content' }}
			pagination={TablePagination}
			loading={loading}
		/>
=======
		{
			title: 'Actions',
			key: 'actions',
			width: '10%',
			align: 'center',
			render: (_, record: Lecturer) => (
				<Space size="middle">
					<Tooltip title="Edit Lecturer">
						<Button
							icon={<EditOutlined />}
							size="small"
							type="text"
							onClick={() => handleEditLecturer(record)}
						/>
					</Tooltip>
					<Tooltip title="Delete Lecturer">
						<Button
							icon={<DeleteOutlined />}
							size="small"
							type="text"
							danger
							disabled={deleting}
							onClick={() => handleDeleteLecturer(record)}
						/>
					</Tooltip>
				</Space>
			),
		},
	];

	return (
		<>
			<Table
				columns={columns}
				dataSource={data}
				rowKey="id"
				scroll={{ x: 'max-content' }}
				pagination={TablePagination}
				loading={loading}
			/>
			<EditLecturerDialog
				open={editDialogOpen}
				lecturer={selectedLecturer}
				onClose={handleCloseEditDialog}
			/>
		</>
>>>>>>> 808bc2e6
	);
}
<|MERGE_RESOLUTION|>--- conflicted
+++ resolved
@@ -1,314 +1,270 @@
-<<<<<<< HEAD
-import { Modal, Switch, Table } from 'antd';
-import type { ColumnsType } from 'antd/es/table';
-=======
-import {
-	DeleteOutlined,
-	EditOutlined,
-	ExclamationCircleOutlined,
-} from '@ant-design/icons';
-import {
-	Alert,
-	Button,
-	Modal,
-	Space,
-	Switch,
-	Table,
-	Tooltip,
-	Typography,
-} from 'antd';
-import type { ColumnsType } from 'antd/es/table';
-import { useState } from 'react';
->>>>>>> 808bc2e6
-
-import { TablePagination } from '@/components/common/TablePagination';
-import { Lecturer } from '@/schemas/lecturer';
-import { useLecturerStore } from '@/store';
-
-<<<<<<< HEAD
-=======
-// Import EditLecturerDialog component
-import EditLecturerDialog from './EditLecturerDialog';
-
->>>>>>> 808bc2e6
-type Props = Readonly<{
-	data: Lecturer[];
-	onTogglePermission: (id: string) => void;
-	onToggleStatus: (id: string) => void;
-	loading?: boolean;
-}>;
-
-<<<<<<< HEAD
-=======
-const { Text, Title } = Typography;
-
->>>>>>> 808bc2e6
-export default function LecturerTable({
-	data,
-	onTogglePermission,
-	onToggleStatus,
-	loading = false,
-}: Props) {
-<<<<<<< HEAD
-	const { isLecturerStatusLoading, isLecturerModeratorLoading } =
-		useLecturerStore();
-=======
-	const {
-		isLecturerStatusLoading,
-		isLecturerModeratorLoading,
-		deleteLecturer,
-		deleting,
-	} = useLecturerStore();
-
-	// Dialog states
-	const [editDialogOpen, setEditDialogOpen] = useState(false);
-	const [selectedLecturer, setSelectedLecturer] = useState<Lecturer | null>(
-		null,
-	);
-
->>>>>>> 808bc2e6
-	// Handle status toggle with confirmation
-	const handleStatusToggle = (record: Lecturer) => {
-		const newStatus = !record.isActive;
-		const statusText = newStatus ? 'Active' : 'Inactive';
-
-		Modal.confirm({
-			title: 'Update Lecturer Status',
-			content: (
-				<div>
-					Are you sure you want to change <strong>{record.fullName}</strong>
-					&apos;s status to{' '}
-					<strong style={{ color: newStatus ? '#52c41a' : '#ff4d4f' }}>
-						{statusText}
-					</strong>{' '}
-					?
-				</div>
-			),
-			okText: 'Yes, Update',
-			cancelText: 'Cancel',
-			type: 'warning',
-			centered: true,
-			maskClosable: true,
-			onOk: () => {
-				// Fire & forget pattern - return resolved Promise immediately
-				setTimeout(() => {
-					onToggleStatus(record.id);
-				}, 0);
-				return Promise.resolve();
-			},
-			onCancel: () => {
-				// Modal cancelled - no action needed
-			},
-		});
-	};
-
-	// Handle moderator toggle with confirmation
-	const handleModeratorToggle = (record: Lecturer) => {
-		const newRole = !record.isModerator;
-		const roleText = newRole ? 'Moderator' : 'Lecturer';
-
-		Modal.confirm({
-			title: 'Update Lecturer Role',
-			content: (
-				<div>
-					Are you sure you want to change <strong>{record.fullName}</strong>
-					&apos;s role to{' '}
-					<strong style={{ color: newRole ? '#1890ff' : '#52c41a' }}>
-						{roleText}
-					</strong>{' '}
-					?
-				</div>
-			),
-			okText: 'Yes, Update',
-			cancelText: 'Cancel',
-			type: 'warning',
-			centered: true,
-			maskClosable: true,
-			onOk: () => {
-				// Fire & forget pattern - return resolved Promise immediately
-				setTimeout(() => {
-					onTogglePermission(record.id);
-				}, 0);
-				return Promise.resolve();
-			},
-			onCancel: () => {
-				// Modal cancelled - no action needed
-			},
-		});
-	};
-
-<<<<<<< HEAD
-=======
-	// Handle edit lecturer
-	const handleEditLecturer = (lecturer: Lecturer) => {
-		setSelectedLecturer(lecturer);
-		setEditDialogOpen(true);
-	};
-
-	// Handle close edit dialog
-	const handleCloseEditDialog = () => {
-		setEditDialogOpen(false);
-		setSelectedLecturer(null);
-	};
-
-	// Handle delete lecturer
-	const handleDeleteLecturer = (lecturer: Lecturer) => {
-		Modal.confirm({
-			title: (
-				<Space>
-					<Title level={4} style={{ margin: 0 }}>
-						Delete Lecturer
-					</Title>
-				</Space>
-			),
-			content: (
-				<Space direction="vertical" size="middle" style={{ width: '100%' }}>
-					<Text>Are you sure you want to delete this lecturer?</Text>
-
-					<Space direction="vertical" size="small" style={{ width: '100%' }}>
-						<div>
-							<Text strong>Name: </Text>
-							<Text>{lecturer.fullName}</Text>
-						</div>
-						<div>
-							<Text strong>Email: </Text>
-							<Text>{lecturer.email}</Text>
-						</div>
-						<div>
-							<Text strong>Phone: </Text>
-							<Text>{lecturer.phoneNumber}</Text>
-						</div>
-					</Space>
-
-					<Alert
-						message="This action cannot be undone."
-						type="warning"
-						icon={<ExclamationCircleOutlined />}
-						showIcon
-						style={{ marginTop: 8 }}
-					/>
-				</Space>
-			),
-			okText: 'Delete',
-			okType: 'danger',
-			cancelText: 'Cancel',
-			onOk: async () => {
-				return await deleteLecturer(lecturer.id);
-			},
-			centered: true,
-			width: 480,
-		});
-	};
-
->>>>>>> 808bc2e6
-	const columns: ColumnsType<Lecturer> = [
-		{ title: 'Name', dataIndex: 'fullName', key: 'fullName', width: '25%' },
-		{ title: 'Email', dataIndex: 'email', key: 'email', width: '25%' },
-		{
-			title: 'Phone Number',
-			dataIndex: 'phoneNumber',
-			key: 'phoneNumber',
-<<<<<<< HEAD
-			width: '18%',
-		},
-		{
-			title: 'Gender',
-			dataIndex: 'gender',
-			key: 'gender',
-			width: '12%',
-			render: (gender: string) =>
-				gender?.charAt(0).toUpperCase() + gender?.slice(1),
-=======
-			width: '20%',
->>>>>>> 808bc2e6
-		},
-		{
-			title: 'Status',
-			dataIndex: 'isActive',
-			key: 'isActive',
-			width: '10%',
-			render: (_: boolean, record: Lecturer) => (
-				<Switch
-					checked={record.isActive}
-					onChange={() => handleStatusToggle(record)}
-					loading={isLecturerStatusLoading(record.id)}
-					checkedChildren="Active"
-					unCheckedChildren="Inactive"
-				/>
-			),
-		},
-		{
-			title: 'Moderator',
-			dataIndex: 'isModerator',
-			key: 'isModerator',
-			width: '10%',
-			render: (_: boolean, record: Lecturer) => (
-				<Switch
-					checked={record.isModerator}
-					onChange={() => handleModeratorToggle(record)}
-					loading={isLecturerModeratorLoading(record.id)}
-					disabled={!record.isActive}
-				/>
-			),
-		},
-<<<<<<< HEAD
-	];
-	return (
-		<Table
-			columns={columns}
-			dataSource={data}
-			rowKey="id"
-			scroll={{ x: 'max-content' }}
-			pagination={TablePagination}
-			loading={loading}
-		/>
-=======
-		{
-			title: 'Actions',
-			key: 'actions',
-			width: '10%',
-			align: 'center',
-			render: (_, record: Lecturer) => (
-				<Space size="middle">
-					<Tooltip title="Edit Lecturer">
-						<Button
-							icon={<EditOutlined />}
-							size="small"
-							type="text"
-							onClick={() => handleEditLecturer(record)}
-						/>
-					</Tooltip>
-					<Tooltip title="Delete Lecturer">
-						<Button
-							icon={<DeleteOutlined />}
-							size="small"
-							type="text"
-							danger
-							disabled={deleting}
-							onClick={() => handleDeleteLecturer(record)}
-						/>
-					</Tooltip>
-				</Space>
-			),
-		},
-	];
-
-	return (
-		<>
-			<Table
-				columns={columns}
-				dataSource={data}
-				rowKey="id"
-				scroll={{ x: 'max-content' }}
-				pagination={TablePagination}
-				loading={loading}
-			/>
-			<EditLecturerDialog
-				open={editDialogOpen}
-				lecturer={selectedLecturer}
-				onClose={handleCloseEditDialog}
-			/>
-		</>
->>>>>>> 808bc2e6
-	);
-}
+import {
+	DeleteOutlined,
+	EditOutlined,
+	ExclamationCircleOutlined,
+} from '@ant-design/icons';
+import {
+	Alert,
+	Button,
+	Modal,
+	Space,
+	Switch,
+	Table,
+	Tooltip,
+	Typography,
+} from 'antd';
+import type { ColumnsType } from 'antd/es/table';
+import { useState } from 'react';
+
+import { TablePagination } from '@/components/common/TablePagination';
+import { Lecturer } from '@/schemas/lecturer';
+import { useLecturerStore } from '@/store';
+
+// Import EditLecturerDialog component
+import EditLecturerDialog from './EditLecturerDialog';
+
+type Props = Readonly<{
+	data: Lecturer[];
+	onTogglePermission: (id: string) => void;
+	onToggleStatus: (id: string) => void;
+	loading?: boolean;
+}>;
+
+const { Text, Title } = Typography;
+
+export default function LecturerTable({
+	data,
+	onTogglePermission,
+	onToggleStatus,
+	loading = false,
+}: Props) {
+	const {
+		isLecturerStatusLoading,
+		isLecturerModeratorLoading,
+		deleteLecturer,
+		deleting,
+	} = useLecturerStore();
+
+	// Dialog states
+	const [editDialogOpen, setEditDialogOpen] = useState(false);
+	const [selectedLecturer, setSelectedLecturer] = useState<Lecturer | null>(
+		null,
+	);
+
+	// Handle status toggle with confirmation
+	const handleStatusToggle = (record: Lecturer) => {
+		const newStatus = !record.isActive;
+		const statusText = newStatus ? 'Active' : 'Inactive';
+
+		Modal.confirm({
+			title: 'Update Lecturer Status',
+			content: (
+				<div>
+					Are you sure you want to change <strong>{record.fullName}</strong>
+					&apos;s status to{' '}
+					<strong style={{ color: newStatus ? '#52c41a' : '#ff4d4f' }}>
+						{statusText}
+					</strong>{' '}
+					?
+				</div>
+			),
+			okText: 'Yes, Update',
+			cancelText: 'Cancel',
+			type: 'warning',
+			centered: true,
+			maskClosable: true,
+			onOk: () => {
+				// Fire & forget pattern - return resolved Promise immediately
+				setTimeout(() => {
+					onToggleStatus(record.id);
+				}, 0);
+				return Promise.resolve();
+			},
+			onCancel: () => {
+				// Modal cancelled - no action needed
+			},
+		});
+	};
+
+	// Handle moderator toggle with confirmation
+	const handleModeratorToggle = (record: Lecturer) => {
+		const newRole = !record.isModerator;
+		const roleText = newRole ? 'Moderator' : 'Lecturer';
+
+		Modal.confirm({
+			title: 'Update Lecturer Role',
+			content: (
+				<div>
+					Are you sure you want to change <strong>{record.fullName}</strong>
+					&apos;s role to{' '}
+					<strong style={{ color: newRole ? '#1890ff' : '#52c41a' }}>
+						{roleText}
+					</strong>{' '}
+					?
+				</div>
+			),
+			okText: 'Yes, Update',
+			cancelText: 'Cancel',
+			type: 'warning',
+			centered: true,
+			maskClosable: true,
+			onOk: () => {
+				// Fire & forget pattern - return resolved Promise immediately
+				setTimeout(() => {
+					onTogglePermission(record.id);
+				}, 0);
+				return Promise.resolve();
+			},
+			onCancel: () => {
+				// Modal cancelled - no action needed
+			},
+		});
+	};
+
+	// Handle edit lecturer
+	const handleEditLecturer = (lecturer: Lecturer) => {
+		setSelectedLecturer(lecturer);
+		setEditDialogOpen(true);
+	};
+
+	// Handle close edit dialog
+	const handleCloseEditDialog = () => {
+		setEditDialogOpen(false);
+		setSelectedLecturer(null);
+	};
+
+	// Handle delete lecturer
+	const handleDeleteLecturer = (lecturer: Lecturer) => {
+		Modal.confirm({
+			title: (
+				<Space>
+					<Title level={4} style={{ margin: 0 }}>
+						Delete Lecturer
+					</Title>
+				</Space>
+			),
+			content: (
+				<Space direction="vertical" size="middle" style={{ width: '100%' }}>
+					<Text>Are you sure you want to delete this lecturer?</Text>
+
+					<Space direction="vertical" size="small" style={{ width: '100%' }}>
+						<div>
+							<Text strong>Name: </Text>
+							<Text>{lecturer.fullName}</Text>
+						</div>
+						<div>
+							<Text strong>Email: </Text>
+							<Text>{lecturer.email}</Text>
+						</div>
+						<div>
+							<Text strong>Phone: </Text>
+							<Text>{lecturer.phoneNumber}</Text>
+						</div>
+					</Space>
+
+					<Alert
+						message="This action cannot be undone."
+						type="warning"
+						icon={<ExclamationCircleOutlined />}
+						showIcon
+						style={{ marginTop: 8 }}
+					/>
+				</Space>
+			),
+			okText: 'Delete',
+			okType: 'danger',
+			cancelText: 'Cancel',
+			onOk: async () => {
+				return await deleteLecturer(lecturer.id);
+			},
+			centered: true,
+			width: 480,
+		});
+	};
+
+	const columns: ColumnsType<Lecturer> = [
+		{ title: 'Name', dataIndex: 'fullName', key: 'fullName', width: '25%' },
+		{ title: 'Email', dataIndex: 'email', key: 'email', width: '25%' },
+		{
+			title: 'Phone Number',
+			dataIndex: 'phoneNumber',
+			key: 'phoneNumber',
+			width: '20%',
+		},
+		{
+			title: 'Status',
+			dataIndex: 'isActive',
+			key: 'isActive',
+			width: '10%',
+			render: (_: boolean, record: Lecturer) => (
+				<Switch
+					checked={record.isActive}
+					onChange={() => handleStatusToggle(record)}
+					loading={isLecturerStatusLoading(record.id)}
+					checkedChildren="Active"
+					unCheckedChildren="Inactive"
+				/>
+			),
+		},
+		{
+			title: 'Moderator',
+			dataIndex: 'isModerator',
+			key: 'isModerator',
+			width: '10%',
+			render: (_: boolean, record: Lecturer) => (
+				<Switch
+					checked={record.isModerator}
+					onChange={() => handleModeratorToggle(record)}
+					loading={isLecturerModeratorLoading(record.id)}
+					disabled={!record.isActive}
+				/>
+			),
+		},
+		{
+			title: 'Actions',
+			key: 'actions',
+			width: '10%',
+			align: 'center',
+			render: (_, record: Lecturer) => (
+				<Space size="middle">
+					<Tooltip title="Edit Lecturer">
+						<Button
+							icon={<EditOutlined />}
+							size="small"
+							type="text"
+							onClick={() => handleEditLecturer(record)}
+						/>
+					</Tooltip>
+					<Tooltip title="Delete Lecturer">
+						<Button
+							icon={<DeleteOutlined />}
+							size="small"
+							type="text"
+							danger
+							disabled={deleting}
+							onClick={() => handleDeleteLecturer(record)}
+						/>
+					</Tooltip>
+				</Space>
+			),
+		},
+	];
+
+	return (
+		<>
+			<Table
+				columns={columns}
+				dataSource={data}
+				rowKey="id"
+				scroll={{ x: 'max-content' }}
+				pagination={TablePagination}
+				loading={loading}
+			/>
+			<EditLecturerDialog
+				open={editDialogOpen}
+				lecturer={selectedLecturer}
+				onClose={handleCloseEditDialog}
+			/>
+		</>
+	);
+}