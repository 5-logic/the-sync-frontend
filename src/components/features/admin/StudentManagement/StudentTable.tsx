'use client';

<<<<<<< HEAD
import { Empty, Modal, Switch, Table } from 'antd';
import type { ColumnsType } from 'antd/es/table';
import { useEffect, useMemo } from 'react';

import { TablePagination } from '@/components/common/TablePagination';
=======
import {
	DeleteOutlined,
	EditOutlined,
	ExclamationCircleOutlined,
} from '@ant-design/icons';
import {
	Alert,
	Button,
	Empty,
	Modal,
	Space,
	Switch,
	Table,
	Tooltip,
	Typography,
} from 'antd';
import type { ColumnsType } from 'antd/es/table';
import { useEffect, useMemo, useState } from 'react';

import { TablePagination } from '@/components/common/TablePagination';
import EditStudentDialog from '@/components/features/admin/StudentManagement/EditStudentDialog';
>>>>>>> 808bc2e6
import { Student } from '@/schemas/student';
import { useMajorStore, useStudentStore } from '@/store';

type Props = Readonly<{
	data: Student[];
	loading: boolean;
}>;

<<<<<<< HEAD
// Helper: render gender
function renderGender(gender: string) {
	return gender?.charAt(0).toUpperCase() + gender?.slice(1);
}

=======
>>>>>>> 808bc2e6
// Helper: render major
function renderMajor(
	majorId: string,
	majorMap: Record<string, { code: string; name: string }>,
	majorsLoading: boolean,
) {
	if (majorsLoading) return 'Loading...';
	const major = majorMap[majorId];
	return major ? major.name : 'Unknown';
}

// Helper: render status switch
function renderStatusSwitch(
	record: Student,
	handleStatusToggle: (record: Student) => void,
	isStudentLoading: (id: string) => boolean,
) {
	return (
		<Switch
			checked={record.isActive}
			onChange={() => handleStatusToggle(record)}
			loading={isStudentLoading(record.id)}
			checkedChildren="Active"
			unCheckedChildren="Inactive"
		/>
	);
}

// Helper: majorMap
function getMajorMap(majors: { id: string; code: string; name: string }[]) {
	return majors.reduce(
		(acc, major) => {
			acc[major.id] = { code: major.code, name: major.name };
			return acc;
		},
		{} as Record<string, { code: string; name: string }>,
	);
}

// Handle status toggle
function showStatusToggleModal(
	record: Student,
	toggleStudentStatus: (
		id: string,
		data: { isActive: boolean },
	) => Promise<boolean>,
) {
	const newStatus = !record.isActive;
	const statusText = newStatus ? 'Active' : 'Inactive';

	Modal.confirm({
		title: 'Update Student Status',
		content: (
			<div>
				Are you sure you want to change <strong>{record.fullName}</strong>
				&apos;s status to{' '}
				<strong style={{ color: newStatus ? '#52c41a' : '#ff4d4f' }}>
					{statusText}
				</strong>{' '}
				?
			</div>
		),
		okText: 'Yes, Update',
		cancelText: 'Cancel',
		type: 'warning',
		centered: true,
		maskClosable: true,
		onOk: () => {
			setTimeout(() => {
				toggleStudentStatus(record.id, { isActive: newStatus }).catch(
					(error) => {
						console.error('Error toggling student status:', error);
					},
				);
			}, 0);
			return Promise.resolve();
		},
		onCancel: () => {},
	});
}

export default function StudentTable({ data, loading }: Props) {
	// Use stores
	const { majors, loading: majorsLoading, fetchMajors } = useMajorStore();
<<<<<<< HEAD
	const { toggleStudentStatus, isStudentLoading } = useStudentStore();
=======
	const { toggleStudentStatus, isStudentLoading, deleteStudent, deleting } =
		useStudentStore();

	// Dialog states
	const [editDialogOpen, setEditDialogOpen] = useState(false);
	const [selectedStudent, setSelectedStudent] = useState<Student | null>(null);
>>>>>>> 808bc2e6

	// Fetch data using stores
	useEffect(() => {
		fetchMajors();
	}, [fetchMajors]);

	// Create maps for efficient lookups
	const majorMap = useMemo(() => getMajorMap(majors), [majors]);

	// Handle status toggle
	const handleStatusToggle = (record: Student) => {
		showStatusToggleModal(record, toggleStudentStatus);
	};

<<<<<<< HEAD
	const columns: ColumnsType<Student> = [
		{
			title: 'Student ID',
			dataIndex: 'studentId',
			key: 'studentId',
			width: '15%',
=======
	// Handle edit student
	const handleEditStudent = (student: Student) => {
		setSelectedStudent(student);
		setEditDialogOpen(true);
	};

	// Handle close edit dialog
	const handleCloseEditDialog = () => {
		setEditDialogOpen(false);
		setSelectedStudent(null);
	};

	// Handle delete student
	const handleDeleteStudent = (student: Student) => {
		const { Text, Title } = Typography;

		Modal.confirm({
			title: (
				<Space>
					<Title level={4} style={{ margin: 0 }}>
						Delete Student
					</Title>
				</Space>
			),
			content: (
				<Space direction="vertical" size="middle" style={{ width: '100%' }}>
					<Text>Are you sure you want to delete this student?</Text>

					<Space direction="vertical" size="small" style={{ width: '100%' }}>
						<div>
							<Text strong>Student ID: </Text>
							<Text>{student.studentCode}</Text>
						</div>
						<div>
							<Text strong>Name: </Text>
							<Text>{student.fullName}</Text>
						</div>
						<div>
							<Text strong>Email: </Text>
							<Text>{student.email}</Text>
						</div>
					</Space>

					<Alert
						message="This action cannot be undone."
						type="warning"
						icon={<ExclamationCircleOutlined />}
						showIcon
						style={{ marginTop: 8 }}
					/>
				</Space>
			),
			okText: 'Delete',
			okType: 'danger',
			cancelText: 'Cancel',
			onOk: async () => {
				return await deleteStudent(student.id);
			},
			centered: true,
			width: 480,
		});
	};

	const columns: ColumnsType<Student> = [
		{
			title: 'Student ID',
			dataIndex: 'studentCode',
			key: 'studentCode',
			width: '10%',
>>>>>>> 808bc2e6
		},
		{
			title: 'Name',
			dataIndex: 'fullName',
			key: 'fullName',
<<<<<<< HEAD
			width: '22%',
=======
			width: '25%',
>>>>>>> 808bc2e6
		},
		{
			title: 'Email',
			dataIndex: 'email',
			key: 'email',
			width: '25%',
		},
		{
<<<<<<< HEAD
			title: 'Gender',
			dataIndex: 'gender',
			key: 'gender',
			width: '10%',
			render: renderGender,
		},
		{
			title: 'Major',
			dataIndex: 'majorId',
			key: 'majorId',
			width: '18%',
=======
			title: 'Major',
			dataIndex: 'majorId',
			key: 'majorId',
			width: '15%',
>>>>>>> 808bc2e6
			render: (majorId: string) =>
				renderMajor(majorId, majorMap, majorsLoading),
		},
		{
			title: 'Status',
			dataIndex: 'isActive',
			key: 'isActive',
			width: '10%',
			render: (_: boolean, record: Student) =>
				renderStatusSwitch(record, handleStatusToggle, isStudentLoading),
		},
<<<<<<< HEAD
	];

	return (
		<Table
			columns={columns}
			dataSource={data}
			rowKey="id"
			pagination={TablePagination}
			scroll={{ x: 'max-content' }}
			loading={loading}
			size="middle"
			locale={{
				emptyText: (
					<Empty
						description="No students found for this semester. This might be because the semester hasn't started enrollment yet or has ended."
						image={Empty.PRESENTED_IMAGE_SIMPLE}
					/>
				),
			}}
		/>
=======
		{
			title: 'Actions',
			key: 'actions',
			width: '10%',
			align: 'center',
			render: (_, record: Student) => (
				<Space size="middle">
					<Tooltip title="Edit Student">
						<Button
							icon={<EditOutlined />}
							size="small"
							type="text"
							onClick={() => handleEditStudent(record)}
						/>
					</Tooltip>
					<Tooltip title="Delete Student">
						<Button
							icon={<DeleteOutlined />}
							size="small"
							type="text"
							danger
							disabled={deleting}
							onClick={() => handleDeleteStudent(record)}
						/>
					</Tooltip>
				</Space>
			),
		},
	];

	return (
		<>
			<Table
				columns={columns}
				dataSource={data}
				rowKey="id"
				pagination={TablePagination}
				scroll={{ x: 'max-content' }}
				loading={loading}
				size="middle"
				locale={{
					emptyText: (
						<Empty
							description="No students found for this semester. This might be because the semester hasn't started enrollment yet or has ended."
							image={Empty.PRESENTED_IMAGE_SIMPLE}
						/>
					),
				}}
			/>
			<EditStudentDialog
				open={editDialogOpen}
				student={selectedStudent}
				onClose={handleCloseEditDialog}
			/>
		</>
>>>>>>> 808bc2e6
	);
}
<|MERGE_RESOLUTION|>--- conflicted
+++ resolved
@@ -1,360 +1,290 @@
-'use client';
-
-<<<<<<< HEAD
-import { Empty, Modal, Switch, Table } from 'antd';
-import type { ColumnsType } from 'antd/es/table';
-import { useEffect, useMemo } from 'react';
-
-import { TablePagination } from '@/components/common/TablePagination';
-=======
-import {
-	DeleteOutlined,
-	EditOutlined,
-	ExclamationCircleOutlined,
-} from '@ant-design/icons';
-import {
-	Alert,
-	Button,
-	Empty,
-	Modal,
-	Space,
-	Switch,
-	Table,
-	Tooltip,
-	Typography,
-} from 'antd';
-import type { ColumnsType } from 'antd/es/table';
-import { useEffect, useMemo, useState } from 'react';
-
-import { TablePagination } from '@/components/common/TablePagination';
-import EditStudentDialog from '@/components/features/admin/StudentManagement/EditStudentDialog';
->>>>>>> 808bc2e6
-import { Student } from '@/schemas/student';
-import { useMajorStore, useStudentStore } from '@/store';
-
-type Props = Readonly<{
-	data: Student[];
-	loading: boolean;
-}>;
-
-<<<<<<< HEAD
-// Helper: render gender
-function renderGender(gender: string) {
-	return gender?.charAt(0).toUpperCase() + gender?.slice(1);
-}
-
-=======
->>>>>>> 808bc2e6
-// Helper: render major
-function renderMajor(
-	majorId: string,
-	majorMap: Record<string, { code: string; name: string }>,
-	majorsLoading: boolean,
-) {
-	if (majorsLoading) return 'Loading...';
-	const major = majorMap[majorId];
-	return major ? major.name : 'Unknown';
-}
-
-// Helper: render status switch
-function renderStatusSwitch(
-	record: Student,
-	handleStatusToggle: (record: Student) => void,
-	isStudentLoading: (id: string) => boolean,
-) {
-	return (
-		<Switch
-			checked={record.isActive}
-			onChange={() => handleStatusToggle(record)}
-			loading={isStudentLoading(record.id)}
-			checkedChildren="Active"
-			unCheckedChildren="Inactive"
-		/>
-	);
-}
-
-// Helper: majorMap
-function getMajorMap(majors: { id: string; code: string; name: string }[]) {
-	return majors.reduce(
-		(acc, major) => {
-			acc[major.id] = { code: major.code, name: major.name };
-			return acc;
-		},
-		{} as Record<string, { code: string; name: string }>,
-	);
-}
-
-// Handle status toggle
-function showStatusToggleModal(
-	record: Student,
-	toggleStudentStatus: (
-		id: string,
-		data: { isActive: boolean },
-	) => Promise<boolean>,
-) {
-	const newStatus = !record.isActive;
-	const statusText = newStatus ? 'Active' : 'Inactive';
-
-	Modal.confirm({
-		title: 'Update Student Status',
-		content: (
-			<div>
-				Are you sure you want to change <strong>{record.fullName}</strong>
-				&apos;s status to{' '}
-				<strong style={{ color: newStatus ? '#52c41a' : '#ff4d4f' }}>
-					{statusText}
-				</strong>{' '}
-				?
-			</div>
-		),
-		okText: 'Yes, Update',
-		cancelText: 'Cancel',
-		type: 'warning',
-		centered: true,
-		maskClosable: true,
-		onOk: () => {
-			setTimeout(() => {
-				toggleStudentStatus(record.id, { isActive: newStatus }).catch(
-					(error) => {
-						console.error('Error toggling student status:', error);
-					},
-				);
-			}, 0);
-			return Promise.resolve();
-		},
-		onCancel: () => {},
-	});
-}
-
-export default function StudentTable({ data, loading }: Props) {
-	// Use stores
-	const { majors, loading: majorsLoading, fetchMajors } = useMajorStore();
-<<<<<<< HEAD
-	const { toggleStudentStatus, isStudentLoading } = useStudentStore();
-=======
-	const { toggleStudentStatus, isStudentLoading, deleteStudent, deleting } =
-		useStudentStore();
-
-	// Dialog states
-	const [editDialogOpen, setEditDialogOpen] = useState(false);
-	const [selectedStudent, setSelectedStudent] = useState<Student | null>(null);
->>>>>>> 808bc2e6
-
-	// Fetch data using stores
-	useEffect(() => {
-		fetchMajors();
-	}, [fetchMajors]);
-
-	// Create maps for efficient lookups
-	const majorMap = useMemo(() => getMajorMap(majors), [majors]);
-
-	// Handle status toggle
-	const handleStatusToggle = (record: Student) => {
-		showStatusToggleModal(record, toggleStudentStatus);
-	};
-
-<<<<<<< HEAD
-	const columns: ColumnsType<Student> = [
-		{
-			title: 'Student ID',
-			dataIndex: 'studentId',
-			key: 'studentId',
-			width: '15%',
-=======
-	// Handle edit student
-	const handleEditStudent = (student: Student) => {
-		setSelectedStudent(student);
-		setEditDialogOpen(true);
-	};
-
-	// Handle close edit dialog
-	const handleCloseEditDialog = () => {
-		setEditDialogOpen(false);
-		setSelectedStudent(null);
-	};
-
-	// Handle delete student
-	const handleDeleteStudent = (student: Student) => {
-		const { Text, Title } = Typography;
-
-		Modal.confirm({
-			title: (
-				<Space>
-					<Title level={4} style={{ margin: 0 }}>
-						Delete Student
-					</Title>
-				</Space>
-			),
-			content: (
-				<Space direction="vertical" size="middle" style={{ width: '100%' }}>
-					<Text>Are you sure you want to delete this student?</Text>
-
-					<Space direction="vertical" size="small" style={{ width: '100%' }}>
-						<div>
-							<Text strong>Student ID: </Text>
-							<Text>{student.studentCode}</Text>
-						</div>
-						<div>
-							<Text strong>Name: </Text>
-							<Text>{student.fullName}</Text>
-						</div>
-						<div>
-							<Text strong>Email: </Text>
-							<Text>{student.email}</Text>
-						</div>
-					</Space>
-
-					<Alert
-						message="This action cannot be undone."
-						type="warning"
-						icon={<ExclamationCircleOutlined />}
-						showIcon
-						style={{ marginTop: 8 }}
-					/>
-				</Space>
-			),
-			okText: 'Delete',
-			okType: 'danger',
-			cancelText: 'Cancel',
-			onOk: async () => {
-				return await deleteStudent(student.id);
-			},
-			centered: true,
-			width: 480,
-		});
-	};
-
-	const columns: ColumnsType<Student> = [
-		{
-			title: 'Student ID',
-			dataIndex: 'studentCode',
-			key: 'studentCode',
-			width: '10%',
->>>>>>> 808bc2e6
-		},
-		{
-			title: 'Name',
-			dataIndex: 'fullName',
-			key: 'fullName',
-<<<<<<< HEAD
-			width: '22%',
-=======
-			width: '25%',
->>>>>>> 808bc2e6
-		},
-		{
-			title: 'Email',
-			dataIndex: 'email',
-			key: 'email',
-			width: '25%',
-		},
-		{
-<<<<<<< HEAD
-			title: 'Gender',
-			dataIndex: 'gender',
-			key: 'gender',
-			width: '10%',
-			render: renderGender,
-		},
-		{
-			title: 'Major',
-			dataIndex: 'majorId',
-			key: 'majorId',
-			width: '18%',
-=======
-			title: 'Major',
-			dataIndex: 'majorId',
-			key: 'majorId',
-			width: '15%',
->>>>>>> 808bc2e6
-			render: (majorId: string) =>
-				renderMajor(majorId, majorMap, majorsLoading),
-		},
-		{
-			title: 'Status',
-			dataIndex: 'isActive',
-			key: 'isActive',
-			width: '10%',
-			render: (_: boolean, record: Student) =>
-				renderStatusSwitch(record, handleStatusToggle, isStudentLoading),
-		},
-<<<<<<< HEAD
-	];
-
-	return (
-		<Table
-			columns={columns}
-			dataSource={data}
-			rowKey="id"
-			pagination={TablePagination}
-			scroll={{ x: 'max-content' }}
-			loading={loading}
-			size="middle"
-			locale={{
-				emptyText: (
-					<Empty
-						description="No students found for this semester. This might be because the semester hasn't started enrollment yet or has ended."
-						image={Empty.PRESENTED_IMAGE_SIMPLE}
-					/>
-				),
-			}}
-		/>
-=======
-		{
-			title: 'Actions',
-			key: 'actions',
-			width: '10%',
-			align: 'center',
-			render: (_, record: Student) => (
-				<Space size="middle">
-					<Tooltip title="Edit Student">
-						<Button
-							icon={<EditOutlined />}
-							size="small"
-							type="text"
-							onClick={() => handleEditStudent(record)}
-						/>
-					</Tooltip>
-					<Tooltip title="Delete Student">
-						<Button
-							icon={<DeleteOutlined />}
-							size="small"
-							type="text"
-							danger
-							disabled={deleting}
-							onClick={() => handleDeleteStudent(record)}
-						/>
-					</Tooltip>
-				</Space>
-			),
-		},
-	];
-
-	return (
-		<>
-			<Table
-				columns={columns}
-				dataSource={data}
-				rowKey="id"
-				pagination={TablePagination}
-				scroll={{ x: 'max-content' }}
-				loading={loading}
-				size="middle"
-				locale={{
-					emptyText: (
-						<Empty
-							description="No students found for this semester. This might be because the semester hasn't started enrollment yet or has ended."
-							image={Empty.PRESENTED_IMAGE_SIMPLE}
-						/>
-					),
-				}}
-			/>
-			<EditStudentDialog
-				open={editDialogOpen}
-				student={selectedStudent}
-				onClose={handleCloseEditDialog}
-			/>
-		</>
->>>>>>> 808bc2e6
-	);
-}
+'use client';
+
+import {
+	DeleteOutlined,
+	EditOutlined,
+	ExclamationCircleOutlined,
+} from '@ant-design/icons';
+import {
+	Alert,
+	Button,
+	Empty,
+	Modal,
+	Space,
+	Switch,
+	Table,
+	Tooltip,
+	Typography,
+} from 'antd';
+import type { ColumnsType } from 'antd/es/table';
+import { useEffect, useMemo, useState } from 'react';
+
+import { TablePagination } from '@/components/common/TablePagination';
+import EditStudentDialog from '@/components/features/admin/StudentManagement/EditStudentDialog';
+import { Student } from '@/schemas/student';
+import { useMajorStore, useStudentStore } from '@/store';
+
+type Props = Readonly<{
+	data: Student[];
+	loading: boolean;
+}>;
+
+// Helper: render major
+function renderMajor(
+	majorId: string,
+	majorMap: Record<string, { code: string; name: string }>,
+	majorsLoading: boolean,
+) {
+	if (majorsLoading) return 'Loading...';
+	const major = majorMap[majorId];
+	return major ? major.name : 'Unknown';
+}
+
+// Helper: render status switch
+function renderStatusSwitch(
+	record: Student,
+	handleStatusToggle: (record: Student) => void,
+	isStudentLoading: (id: string) => boolean,
+) {
+	return (
+		<Switch
+			checked={record.isActive}
+			onChange={() => handleStatusToggle(record)}
+			loading={isStudentLoading(record.id)}
+			checkedChildren="Active"
+			unCheckedChildren="Inactive"
+		/>
+	);
+}
+
+// Helper: majorMap
+function getMajorMap(majors: { id: string; code: string; name: string }[]) {
+	return majors.reduce(
+		(acc, major) => {
+			acc[major.id] = { code: major.code, name: major.name };
+			return acc;
+		},
+		{} as Record<string, { code: string; name: string }>,
+	);
+}
+
+// Handle status toggle
+function showStatusToggleModal(
+	record: Student,
+	toggleStudentStatus: (
+		id: string,
+		data: { isActive: boolean },
+	) => Promise<boolean>,
+) {
+	const newStatus = !record.isActive;
+	const statusText = newStatus ? 'Active' : 'Inactive';
+
+	Modal.confirm({
+		title: 'Update Student Status',
+		content: (
+			<div>
+				Are you sure you want to change <strong>{record.fullName}</strong>
+				&apos;s status to{' '}
+				<strong style={{ color: newStatus ? '#52c41a' : '#ff4d4f' }}>
+					{statusText}
+				</strong>{' '}
+				?
+			</div>
+		),
+		okText: 'Yes, Update',
+		cancelText: 'Cancel',
+		type: 'warning',
+		centered: true,
+		maskClosable: true,
+		onOk: () => {
+			setTimeout(() => {
+				toggleStudentStatus(record.id, { isActive: newStatus }).catch(
+					(error) => {
+						console.error('Error toggling student status:', error);
+					},
+				);
+			}, 0);
+			return Promise.resolve();
+		},
+		onCancel: () => {},
+	});
+}
+
+export default function StudentTable({ data, loading }: Props) {
+	// Use stores
+	const { majors, loading: majorsLoading, fetchMajors } = useMajorStore();
+	const { toggleStudentStatus, isStudentLoading, deleteStudent, deleting } =
+		useStudentStore();
+
+	// Dialog states
+	const [editDialogOpen, setEditDialogOpen] = useState(false);
+	const [selectedStudent, setSelectedStudent] = useState<Student | null>(null);
+
+	// Fetch data using stores
+	useEffect(() => {
+		fetchMajors();
+	}, [fetchMajors]);
+
+	// Create maps for efficient lookups
+	const majorMap = useMemo(() => getMajorMap(majors), [majors]);
+
+	// Handle status toggle
+	const handleStatusToggle = (record: Student) => {
+		showStatusToggleModal(record, toggleStudentStatus);
+	};
+
+	// Handle edit student
+	const handleEditStudent = (student: Student) => {
+		setSelectedStudent(student);
+		setEditDialogOpen(true);
+	};
+
+	// Handle close edit dialog
+	const handleCloseEditDialog = () => {
+		setEditDialogOpen(false);
+		setSelectedStudent(null);
+	};
+
+	// Handle delete student
+	const handleDeleteStudent = (student: Student) => {
+		const { Text, Title } = Typography;
+
+		Modal.confirm({
+			title: (
+				<Space>
+					<Title level={4} style={{ margin: 0 }}>
+						Delete Student
+					</Title>
+				</Space>
+			),
+			content: (
+				<Space direction="vertical" size="middle" style={{ width: '100%' }}>
+					<Text>Are you sure you want to delete this student?</Text>
+
+					<Space direction="vertical" size="small" style={{ width: '100%' }}>
+						<div>
+							<Text strong>Student ID: </Text>
+							<Text>{student.studentCode}</Text>
+						</div>
+						<div>
+							<Text strong>Name: </Text>
+							<Text>{student.fullName}</Text>
+						</div>
+						<div>
+							<Text strong>Email: </Text>
+							<Text>{student.email}</Text>
+						</div>
+					</Space>
+
+					<Alert
+						message="This action cannot be undone."
+						type="warning"
+						icon={<ExclamationCircleOutlined />}
+						showIcon
+						style={{ marginTop: 8 }}
+					/>
+				</Space>
+			),
+			okText: 'Delete',
+			okType: 'danger',
+			cancelText: 'Cancel',
+			onOk: async () => {
+				return await deleteStudent(student.id);
+			},
+			centered: true,
+			width: 480,
+		});
+	};
+
+	const columns: ColumnsType<Student> = [
+		{
+			title: 'Student ID',
+			dataIndex: 'studentCode',
+			key: 'studentCode',
+			width: '10%',
+		},
+		{
+			title: 'Name',
+			dataIndex: 'fullName',
+			key: 'fullName',
+			width: '25%',
+		},
+		{
+			title: 'Email',
+			dataIndex: 'email',
+			key: 'email',
+			width: '25%',
+		},
+		{
+			title: 'Major',
+			dataIndex: 'majorId',
+			key: 'majorId',
+			width: '15%',
+			render: (majorId: string) =>
+				renderMajor(majorId, majorMap, majorsLoading),
+		},
+		{
+			title: 'Status',
+			dataIndex: 'isActive',
+			key: 'isActive',
+			width: '10%',
+			render: (_: boolean, record: Student) =>
+				renderStatusSwitch(record, handleStatusToggle, isStudentLoading),
+		},
+		{
+			title: 'Actions',
+			key: 'actions',
+			width: '10%',
+			align: 'center',
+			render: (_, record: Student) => (
+				<Space size="middle">
+					<Tooltip title="Edit Student">
+						<Button
+							icon={<EditOutlined />}
+							size="small"
+							type="text"
+							onClick={() => handleEditStudent(record)}
+						/>
+					</Tooltip>
+					<Tooltip title="Delete Student">
+						<Button
+							icon={<DeleteOutlined />}
+							size="small"
+							type="text"
+							danger
+							disabled={deleting}
+							onClick={() => handleDeleteStudent(record)}
+						/>
+					</Tooltip>
+				</Space>
+			),
+		},
+	];
+
+	return (
+		<>
+			<Table
+				columns={columns}
+				dataSource={data}
+				rowKey="id"
+				pagination={TablePagination}
+				scroll={{ x: 'max-content' }}
+				loading={loading}
+				size="middle"
+				locale={{
+					emptyText: (
+						<Empty
+							description="No students found for this semester. This might be because the semester hasn't started enrollment yet or has ended."
+							image={Empty.PRESENTED_IMAGE_SIMPLE}
+						/>
+					),
+				}}
+			/>
+			<EditStudentDialog
+				open={editDialogOpen}
+				student={selectedStudent}
+				onClose={handleCloseEditDialog}
+			/>
+		</>
+	);
+}