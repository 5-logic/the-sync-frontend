--- conflicted
+++ resolved
@@ -95,17 +95,7 @@
 			columns={columns}
 			dataSource={data}
 			rowKey="id"
-<<<<<<< HEAD
-			pagination={{
-				showTotal: (total, range) =>
-					`${range[0]}-${range[1]} of ${total} items`,
-				showSizeChanger: true,
-				pageSizeOptions: ['5', '10', '20', '50'],
-				defaultPageSize: 10,
-			}}
-=======
 			pagination={TablePagination}
->>>>>>> edee8daf
 			scroll={{ x: 'max-content' }}
 			loading={loading}
 			size="middle"
