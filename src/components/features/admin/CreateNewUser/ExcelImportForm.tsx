--- conflicted
+++ resolved
@@ -31,19 +31,14 @@
 import { SEMESTER_STATUS_TAGS } from '@/lib/constants/semester';
 import { showNotification } from '@/lib/utils/notification';
 import { SemesterStatus } from '@/schemas/_enums';
-<<<<<<< HEAD
 import { LecturerCreate } from '@/schemas/lecturer';
-import { StudentCreate } from '@/schemas/student';
+import { ImportStudent, ImportStudentItem } from '@/schemas/student';
 import {
 	useLecturerStore,
 	useMajorStore,
 	useSemesterStore,
 	useStudentStore,
 } from '@/store';
-=======
-import { ImportStudent, ImportStudentItem } from '@/schemas/student';
-import { useMajorStore, useSemesterStore, useStudentStore } from '@/store';
->>>>>>> eaf6194b
 
 const { Dragger } = Upload;
 
@@ -764,9 +759,10 @@
 
 	const {
 		createManyStudents,
-<<<<<<< HEAD
 		creatingMany: creatingManyStudents,
 		fetchStudents,
+		fetchStudentsBySemester,
+		selectedSemesterId,
 	} = useStudentStore();
 
 	const {
@@ -778,13 +774,6 @@
 	// Determine which loading state to use based on user type
 	const creatingMany =
 		userType === 'lecturer' ? creatingManyLecturers : creatingManyStudents;
-=======
-		creatingMany,
-		fetchStudents,
-		fetchStudentsBySemester,
-		selectedSemesterId,
-	} = useStudentStore();
->>>>>>> eaf6194b
 
 	// Effects
 	useEffect(() => {
@@ -928,7 +917,7 @@
 		) {
 			return;
 		}
-<<<<<<< HEAD
+
 		if (userType === 'lecturer') {
 			// Handle lecturer creation
 			const lecturersToCreate: LecturerCreate[] = data.map((item) => ({
@@ -962,19 +951,31 @@
 				);
 			}
 		} else {
-			// Handle student creation (existing logic)
-			const studentsToCreate: StudentCreate[] = data.map((item) => ({
-				...item,
-				id: undefined,
-				...(requireSemester &&
-					selectedSemester && { semesterId: selectedSemester }),
-				...(requireMajor && selectedMajor && { majorId: selectedMajor }),
-			}));
+			// Handle student creation with new DTO structure
+			const importStudentDto: ImportStudent = {
+				semesterId: selectedSemester!,
+				majorId: selectedMajor!,
+				students: (
+					data as unknown as (ImportStudentItem & { id: string })[]
+				).map((item) => ({
+					studentId: item.studentId,
+					email: item.email,
+					fullName: item.fullName,
+					password: item.password,
+					gender: item.gender,
+					phoneNumber: item.phoneNumber,
+				})),
+			};
 
 			try {
-				const success = await createManyStudents(studentsToCreate);
+				const success = await createManyStudents(importStudentDto);
 				if (success) {
-					await fetchStudents();
+					// Refresh students for the current semester
+					if (selectedSemesterId) {
+						await fetchStudentsBySemester(selectedSemesterId);
+					} else {
+						await fetchStudents();
+					}
 					setData([]);
 					setFileList([]);
 					setSelectedSemester('');
@@ -985,59 +986,22 @@
 						requireSemester ? selectedSemester : undefined,
 						requireMajor ? selectedMajor : undefined,
 					);
+
+					// Show success notification and redirect
+					showNotification.success(
+						'Import Successful',
+						`${data.length} students have been imported successfully.`,
+					);
+
+					// Redirect to students management page
+					router.push('/admin/students-management');
 				}
 			} catch (error) {
 				console.error('Error creating students:', error);
 				showNotification.error(
 					'Error',
 					'Failed to create students. Please try again.',
-=======
-
-		// Prepare the import DTO with the new structure
-		const importStudentDto: ImportStudent = {
-			semesterId: selectedSemester!,
-			majorId: selectedMajor!,
-			students: (data as unknown as (ImportStudentItem & { id: string })[]).map(
-				(item) => ({
-					studentId: item.studentId,
-					email: item.email,
-					fullName: item.fullName,
-					password: item.password,
-					gender: item.gender,
-					phoneNumber: item.phoneNumber,
-				}),
-			),
-		};
-
-		try {
-			const success = await createManyStudents(importStudentDto);
-			if (success) {
-				// Refresh students for the current semester
-				if (selectedSemesterId) {
-					await fetchStudentsBySemester(selectedSemesterId);
-				} else {
-					await fetchStudents();
-				}
-				setData([]);
-				setFileList([]);
-				setSelectedSemester('');
-				setSelectedMajor('');
-				form.resetFields();
-				onImport(
-					data,
-					requireSemester ? selectedSemester : undefined,
-					requireMajor ? selectedMajor : undefined,
->>>>>>> eaf6194b
 				);
-
-				// Show success notification and redirect
-				showNotification.success(
-					'Import Successful',
-					`${data.length} students have been imported successfully.`,
-				);
-
-				// Redirect to students management page
-				router.push('/admin/students-management');
 			}
 		}
 	};
