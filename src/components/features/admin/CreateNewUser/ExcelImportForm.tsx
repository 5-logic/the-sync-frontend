--- conflicted
+++ resolved
@@ -1,1238 +1,1184 @@
-'use client';
-
-import {
-	CloudUploadOutlined,
-	DeleteOutlined,
-	DownloadOutlined,
-} from '@ant-design/icons';
-import {
-	Alert,
-	Button,
-	Card,
-	Col,
-	Form,
-	Input,
-	Row,
-	Select,
-	Space,
-	Table,
-	Tag,
-	Tooltip,
-	Typography,
-	Upload,
-} from 'antd';
-import type { ColumnsType } from 'antd/es/table';
-import type { RcFile } from 'antd/es/upload';
-import { useRouter } from 'next/navigation';
-import { useEffect, useState } from 'react';
-import * as XLSX from 'xlsx';
-
-import { FormLabel } from '@/components/common/FormLabel';
-import { SEMESTER_STATUS_TAGS } from '@/lib/constants/semester';
-import { showNotification } from '@/lib/utils/notification';
-import { SemesterStatus } from '@/schemas/_enums';
-import { LecturerCreate } from '@/schemas/lecturer';
-import { ImportStudent, ImportStudentItem } from '@/schemas/student';
-import {
-	useLecturerStore,
-	useMajorStore,
-	useSemesterStore,
-	useStudentStore,
-} from '@/store';
-
-const { Dragger } = Upload;
-
-type ExcelImportFormProps<
-<<<<<<< HEAD
-	T extends { id: string; email?: string; studentId?: string },
-=======
-	T extends { id: string; email?: string; studentCode?: string },
->>>>>>> 808bc2e6
-> = Readonly<{
-	note: string;
-	fields: {
-		title: string;
-		width?: string;
-		key: keyof T;
-		type: 'text' | 'select';
-		options?: { label: string; value: string }[];
-		required?: boolean;
-	}[];
-	onImport: (data: T[], semesterId?: string, majorId?: string) => void;
-	templateFileName?: string;
-	requireSemester?: boolean;
-	requireMajor?: boolean;
-	userType?: 'student' | 'lecturer'; // Add user type prop
-}>;
-
-// Field-specific validators
-const fieldValidators = {
-	fullName: (value: string, rowNumber: number): string[] => {
-		const errors: string[] = [];
-		if (value.length < 2) {
-			errors.push(`Row ${rowNumber}: Full name must be at least 2 characters`);
-		}
-		if (value.length > 100) {
-			errors.push(
-				`Row ${rowNumber}: Full name must be less than 100 characters`,
-			);
-		}
-		return errors;
-	},
-
-	email: (value: string, rowNumber: number): string[] => {
-		const emailRegex = /^[a-zA-Z0-9._%+-]+@[a-zA-Z0-9.-]+\.[a-zA-Z]{2,}$/;
-		return emailRegex.test(value)
-			? []
-			: [`Row ${rowNumber}: Invalid email format`];
-	},
-
-	phoneNumber: (value: string, rowNumber: number): string[] => {
-		const phoneRegex =
-			/^(?:\+84|0084|84|0)(?:3[2-9]|5[2689]|7[06-9]|8[1-5]|9[0-4|6-9])\d{7}$/;
-		return phoneRegex.test(value)
-			? []
-			: [`Row ${rowNumber}: Invalid Vietnamese phone number format`];
-	},
-
-<<<<<<< HEAD
-	studentId: (value: string, rowNumber: number): string[] => {
-		const studentIdRegex = /^[A-Za-z]{2}\d{6}$/;
-		return studentIdRegex.test(value)
-=======
-	studentCode: (value: string, rowNumber: number): string[] => {
-		const studentCodeRegex = /^[A-Za-z]{2}\d{6}$/;
-		return studentCodeRegex.test(value)
->>>>>>> 808bc2e6
-			? []
-			: [
-					`Row ${rowNumber}: Student ID must be 2 letters followed by 6 digits (e.g., QE123456)`,
-				];
-	},
-
-	gender: (value: string, rowNumber: number): string[] => {
-		return ['Male', 'Female'].includes(value)
-			? []
-			: [`Row ${rowNumber}: Gender must be either 'Male' or 'Female'`];
-	},
-} as const;
-
-// Helper function to validate field value
-function validateFieldValue<T>(
-	field: { key: keyof T; title: string; required?: boolean },
-	value: unknown,
-	rowNumber: number,
-): string[] {
-	const errors: string[] = [];
-	const stringValue = value ? String(value).trim() : '';
-
-	// All fields are now required - no field can be empty
-	if (!value || stringValue === '') {
-		return [`Row ${rowNumber}: ${field.title} cannot be empty`];
-	}
-
-	// Apply field-specific validation if validator exists
-	const fieldKey = field.key as string;
-	const validator = fieldValidators[fieldKey as keyof typeof fieldValidators];
-
-	if (validator) {
-		errors.push(...validator(stringValue, rowNumber));
-	}
-
-	return errors;
-}
-
-// Helper function to check for duplicates
-function checkDuplicates<
-<<<<<<< HEAD
-	T extends { id: string; email?: string; studentId?: string },
-=======
-	T extends { id: string; email?: string; studentCode?: string },
->>>>>>> 808bc2e6
->(item: T, validatedData: T[], rowNumber: number): string[] {
-	const errors: string[] = [];
-
-	// Check for duplicate student IDs
-<<<<<<< HEAD
-	if ('studentId' in item && item['studentId']) {
-		const duplicateIndex = validatedData.findIndex(
-			(existingItem) =>
-				'studentId' in existingItem &&
-				existingItem['studentId'] === item['studentId'],
-		);
-		if (duplicateIndex !== -1) {
-			errors.push(
-				`Row ${rowNumber}: Duplicate Student ID '${item['studentId']}' found in row ${duplicateIndex + 2}`,
-=======
-	if ('studentCode' in item && item['studentCode']) {
-		const duplicateIndex = validatedData.findIndex(
-			(existingItem) =>
-				'studentCode' in existingItem &&
-				existingItem['studentCode'] === item['studentCode'],
-		);
-		if (duplicateIndex !== -1) {
-			errors.push(
-				`Row ${rowNumber}: Duplicate Student ID '${item['studentCode']}' found in row ${duplicateIndex + 2}`,
->>>>>>> 808bc2e6
-			);
-		}
-	}
-
-	// Check for duplicate emails
-	if ('email' in item && item['email']) {
-		const duplicateIndex = validatedData.findIndex(
-			(existingItem) =>
-				'email' in existingItem &&
-				typeof existingItem['email'] === 'string' &&
-				String(existingItem['email']).toLowerCase() ===
-					String(item['email']).toLowerCase(),
-		);
-		if (duplicateIndex !== -1) {
-			errors.push(
-				`Row ${rowNumber}: Duplicate email '${item['email']}' found in row ${duplicateIndex + 2}`,
-			);
-		}
-	}
-
-	return errors;
-}
-
-// Helper function to parse Excel data
-function parseExcelData<T extends { id: string }>(
-	jsonData: string[][],
-	fields: { title: string; key: keyof T }[],
-): T[] {
-	const headers = jsonData[0];
-	const dataRows = jsonData.slice(1);
-
-	// Map headers to field keys
-	const fieldMapping: Record<string, keyof T> = {};
-	fields.forEach((field) => {
-		const headerIndex = headers.findIndex(
-			(header) =>
-				header?.toString().toLowerCase().trim() ===
-				field.title.toLowerCase().trim(),
-		);
-		if (headerIndex !== -1) {
-			fieldMapping[headerIndex] = field.key;
-		}
-	});
-
-	if (Object.keys(fieldMapping).length === 0) {
-		throw new Error(
-			'No matching columns found. Please ensure your Excel headers match the template.',
-		);
-	}
-
-	// Convert rows to objects
-	return dataRows
-		.filter((row) =>
-			row.some((cell) => cell !== undefined && cell !== null && cell !== ''),
-		)
-		.map((row, index) => {
-			const item = { id: `imported-${Date.now()}-${index}` } as Partial<T>;
-
-			Object.entries(fieldMapping).forEach(([colIndex, fieldKey]) => {
-				const cellValue = row[parseInt(colIndex)];
-				if (cellValue !== undefined && cellValue !== null && cellValue !== '') {
-					const stringValue = String(cellValue).trim();
-					item[fieldKey] = (
-<<<<<<< HEAD
-						fieldKey === 'studentId' ? stringValue.toUpperCase() : stringValue
-=======
-						fieldKey === 'studentCode' ? stringValue.toUpperCase() : stringValue
->>>>>>> 808bc2e6
-					) as T[keyof T];
-				}
-			});
-
-			return item as T;
-		})
-		.filter((item) =>
-			fields.some(
-				(field) => item[field.key] && String(item[field.key]).trim() !== '',
-			),
-		);
-}
-
-// Helper function to validate all data
-function validateAllData<
-<<<<<<< HEAD
-	T extends { id: string; email?: string; studentId?: string },
-=======
-	T extends { id: string; email?: string; studentCode?: string },
->>>>>>> 808bc2e6
->(
-	parsedData: T[],
-	fields: {
-		key: keyof T;
-		title: string;
-		required?: boolean;
-		type: string;
-		options?: { value: string }[];
-	}[],
-): { validatedData: T[]; validationErrors: string[] } {
-	const validationErrors: string[] = [];
-	const validatedData: T[] = [];
-
-	parsedData.forEach((item, index) => {
-		const rowErrors: string[] = [];
-		const rowNumber = index + 2;
-		// Validate each field
-		fields.forEach((field) => {
-			const fieldErrors = validateFieldValue(field, item[field.key], rowNumber);
-			rowErrors.push(...fieldErrors);
-
-			// Validate select fields - all fields must have values
-			if (field.type === 'select' && field.options) {
-				const value = item[field.key];
-				const stringValue = value ? String(value).trim() : '';
-				if (stringValue) {
-					const validOptions = field.options.map((opt) => opt.value);
-					if (!validOptions.includes(stringValue)) {
-						rowErrors.push(
-							`Row ${rowNumber}: Invalid ${field.title}. Valid options: ${validOptions.join(', ')}`,
-						);
-					}
-				}
-			}
-		});
-
-		// Check for duplicates
-		const duplicateErrors = checkDuplicates(item, validatedData, rowNumber);
-		rowErrors.push(...duplicateErrors);
-
-		validationErrors.push(...rowErrors);
-
-		if (rowErrors.length === 0) {
-			validatedData.push(item);
-		}
-	});
-
-	return { validatedData, validationErrors };
-}
-
-// Helper function to process Excel file data
-function processExcelFile<
-<<<<<<< HEAD
-	T extends { id: string; email?: string; studentId?: string },
-=======
-	T extends { id: string; email?: string; studentCode?: string },
->>>>>>> 808bc2e6
->(
-	data: ArrayBuffer,
-	fields: {
-		title: string;
-		key: keyof T;
-		type: 'text' | 'select';
-		options?: { label: string; value: string }[];
-		required?: boolean;
-	}[],
-): { validatedData: T[]; validationErrors: string[] } | null {
-	try {
-		const workbook = XLSX.read(data, { type: 'binary' });
-		const sheetName = workbook.SheetNames[0];
-		const worksheet = workbook.Sheets[sheetName];
-		const jsonData = XLSX.utils.sheet_to_json(worksheet, {
-			header: 1,
-		}) as string[][];
-
-		if (jsonData.length < 2) {
-			showNotification.error(
-				'Error',
-				'Excel file must have at least 2 rows (header and data)',
-			);
-			return null;
-		}
-
-		const parsedData = parseExcelData(jsonData, fields);
-		if (parsedData.length === 0) {
-			showNotification.error('Error', 'No valid data found in Excel file');
-			return null;
-		}
-
-		return validateAllData(parsedData, fields);
-	} catch (error) {
-		console.error('Error parsing Excel file:', error);
-		showNotification.error(
-			'Error',
-			'Failed to parse Excel file. Please check the file format and try again.',
-		);
-		return null;
-	}
-}
-
-// Helper function to validate upload prerequisites
-function validateUploadPrerequisites(
-	requireSemester: boolean,
-	selectedSemester: string,
-	requireMajor: boolean,
-	selectedMajor: string,
-): boolean {
-	if (requireSemester && !selectedSemester) {
-		showNotification.error('Error', 'Please select a semester first');
-		return false;
-	}
-
-	if (requireMajor && !selectedMajor) {
-		showNotification.error('Error', 'Please select a major first');
-		return false;
-	}
-
-	return true;
-}
-
-// Helper function to handle validation errors
-function handleValidationErrors(validationErrors: string[]): void {
-	const errorMessage =
-		validationErrors.slice(0, 10).join('\n') +
-		(validationErrors.length > 10
-			? `\n... and ${validationErrors.length - 10} more errors`
-			: '');
-
-	showNotification.error(
-		`Validation Failed (${validationErrors.length} errors)`,
-		errorMessage,
-	);
-}
-
-// Helper function to create table columns
-function createTableColumns<
-<<<<<<< HEAD
-	T extends { id: string; email?: string; studentId?: string },
-=======
-	T extends { id: string; email?: string; studentCode?: string },
->>>>>>> 808bc2e6
->(
-	fields: {
-		title: string;
-		width?: string;
-		key: keyof T;
-		type: 'text' | 'select';
-		options?: { label: string; value: string }[];
-		required?: boolean;
-	}[],
-	handleFieldChange: (id: string, key: keyof T, value: unknown) => void,
-	handleDelete: (id: string) => void,
-): ColumnsType<T> {
-	return [
-		...fields.map((field) => ({
-			title: (
-				<span>
-					{field.title}
-					{field.required && <span style={{ color: 'red' }}> *</span>}
-				</span>
-			),
-			dataIndex: field.key as string,
-			width: field.width ?? 200,
-			render: (_: unknown, record: T) =>
-				field.type === 'text' ? (
-					<Input
-						value={record[field.key] as string}
-						onChange={(e) =>
-							handleFieldChange(record.id, field.key, e.target.value)
-						}
-						status={
-							!record[field.key] || String(record[field.key]).trim() === ''
-								? 'error'
-								: undefined
-						}
-					/>
-				) : (
-					<Select
-						value={record[field.key] as string}
-						onChange={(val) => handleFieldChange(record.id, field.key, val)}
-						style={{ width: 120 }}
-						status={
-							!record[field.key] || String(record[field.key]).trim() === ''
-								? 'error'
-								: undefined
-						}
-					>
-						{field.options?.map((opt) => (
-							<Select.Option key={opt.value} value={opt.value}>
-								{opt.label}
-							</Select.Option>
-						))}
-					</Select>
-				),
-		})),
-		{
-			title: 'Action',
-			width: '10%',
-			render: (_: unknown, record: T) => (
-				<Tooltip title="Delete">
-					<Button
-						icon={<DeleteOutlined />}
-						danger
-						type="text"
-						onClick={() => handleDelete(record.id)}
-					/>
-				</Tooltip>
-			),
-		},
-	];
-}
-
-// Component for semester availability alerts
-function SemesterAlerts({
-	requireSemester,
-	semesterLoading,
-	hasAvailableSemesters,
-	userType = 'student',
-}: Readonly<{
-	requireSemester: boolean;
-	semesterLoading: boolean;
-	hasAvailableSemesters: boolean;
-	userType?: 'student' | 'lecturer';
-}>) {
-	if (!requireSemester) return null;
-
-	if (!semesterLoading && !hasAvailableSemesters) {
-		return (
-			<Alert
-				type="warning"
-				showIcon
-				message="No Available Semesters"
-				description={
-					<div>
-						<p>
-							{userType === 'lecturer' ? 'Lecturer' : 'Student'} accounts can
-							only be created for semesters with <strong>Preparing</strong> or{' '}
-							<strong>Picking</strong> status.
-						</p>
-						<p>
-							Currently, there are no semesters in these statuses available for
-							{userType === 'lecturer' ? ' lecturer' : ' student'} creation.
-						</p>
-					</div>
-				}
-				style={{ marginBottom: 16 }}
-			/>
-		);
-	}
-
-	if (hasAvailableSemesters) {
-		return (
-			<Alert
-				type="info"
-				showIcon
-				message={`${userType === 'lecturer' ? 'Lecturer' : 'Student'} Creation Policy`}
-				description={
-					<div>
-						{userType === 'lecturer' ? 'Lecturer' : 'Student'} accounts can only
-						be created for semesters with
-						<Tag color="orange" style={{ margin: '0 4px' }}>
-							Preparing
-						</Tag>
-						or
-						<Tag color="purple" style={{ margin: '0 4px' }}>
-							Picking
-						</Tag>
-						status.
-					</div>
-				}
-				style={{ marginBottom: 0 }}
-			/>
-		);
-	}
-
-	return null;
-}
-
-// Component for form fields selection
-function SelectionForm({
-	form,
-	requireSemester,
-	requireMajor,
-	getColumnSpan,
-	availableSemesters,
-	hasAvailableSemesters,
-	semesterLoading,
-	handleSemesterChange,
-	selectedSemester,
-	majors,
-	majorLoading,
-	handleMajorChange,
-	selectedMajor,
-}: Readonly<{
-	form: ReturnType<typeof Form.useForm>[0];
-	requireSemester: boolean;
-	requireMajor: boolean;
-	getColumnSpan: () => number;
-	availableSemesters: Array<{
-		id: string;
-		name: string;
-		status: SemesterStatus;
-	}>;
-	hasAvailableSemesters: boolean;
-	semesterLoading: boolean;
-	handleSemesterChange: (value: string) => void;
-	selectedSemester: string;
-	majors: Array<{ id: string; name: string }>;
-	majorLoading: boolean;
-	handleMajorChange: (value: string) => void;
-	selectedMajor: string;
-}>) {
-	if (!requireSemester && !requireMajor) return null;
-
-	return (
-		<Form form={form} requiredMark={false} layout="vertical">
-			<Row gutter={16}>
-				{requireSemester && (
-					<Col xs={24} sm={getColumnSpan()}>
-						<Form.Item
-							name="semester"
-							rules={[{ required: true, message: 'Please select a semester' }]}
-							label={FormLabel({
-								text: 'Semester',
-								isRequired: true,
-								isBold: true,
-							})}
-						>
-							<Select
-								placeholder={
-									hasAvailableSemesters
-										? 'Select semester (Preparing or Picking status only)'
-										: 'No available semesters for user creation'
-								}
-								loading={semesterLoading}
-								onChange={handleSemesterChange}
-								value={selectedSemester ?? undefined}
-								disabled={!hasAvailableSemesters}
-								notFoundContent={
-									!semesterLoading && !hasAvailableSemesters
-										? 'No semesters with Preparing or Picking status found'
-										: undefined
-								}
-							>
-								{availableSemesters.map((semester) => (
-									<Select.Option key={semester.id} value={semester.id}>
-										<Space>
-											<span>{semester.name}</span>
-											{SEMESTER_STATUS_TAGS[semester.status]}
-										</Space>
-									</Select.Option>
-								))}
-							</Select>
-						</Form.Item>
-					</Col>
-				)}
-
-				{requireMajor && (
-					<Col xs={24} sm={getColumnSpan()}>
-						<Form.Item
-							name="major"
-							rules={[{ required: true, message: 'Please select a major' }]}
-							label={FormLabel({
-								text: 'Major',
-								isRequired: true,
-								isBold: true,
-							})}
-						>
-							<Select
-								placeholder="Select major"
-								loading={majorLoading}
-								onChange={handleMajorChange}
-								value={selectedMajor ?? undefined}
-								disabled={!majors.length}
-								notFoundContent={
-									!majorLoading && !majors.length
-										? 'No majors found'
-										: undefined
-								}
-							>
-								{majors.map((major) => (
-									<Select.Option key={major.id} value={major.id}>
-										{major.name}
-									</Select.Option>
-								))}
-							</Select>
-						</Form.Item>
-					</Col>
-				)}
-			</Row>
-		</Form>
-	);
-}
-
-// Helper function to get upload text
-function getUploadText(
-	requireSemester: boolean,
-	hasAvailableSemesters: boolean,
-	selectedSemester: string,
-	requireMajor: boolean,
-	selectedMajor: string,
-	userType: 'student' | 'lecturer' = 'student',
-): string {
-	if (requireSemester && !hasAvailableSemesters) {
-		return `No available semesters for ${userType} creation`;
-	}
-	if (requireSemester && !selectedSemester) {
-		return 'Please select a semester first';
-	}
-	if (requireMajor && !selectedMajor) {
-		return 'Please select a major first';
-	}
-	return 'Drag and drop Excel file here, or click to browse';
-}
-
-// Component for imported data table
-function ImportedDataTable<
-<<<<<<< HEAD
-	T extends { id: string; email?: string; studentId?: string },
-=======
-	T extends { id: string; email?: string; studentCode?: string },
->>>>>>> 808bc2e6
->({
-	data,
-	columns,
-	setData,
-	setFileList,
-	handleImportAll,
-	creatingMany,
-	requireSemester,
-	selectedSemester,
-	requireMajor,
-	selectedMajor,
-	userType = 'student',
-}: Readonly<{
-	data: T[];
-	columns: ColumnsType<T>;
-	setData: (data: T[]) => void;
-	setFileList: (files: RcFile[]) => void;
-	handleImportAll: () => void;
-	creatingMany: boolean;
-	requireSemester: boolean;
-	selectedSemester: string;
-	requireMajor: boolean;
-	selectedMajor: string;
-	userType?: 'student' | 'lecturer';
-}>) {
-	if (data.length === 0) return null;
-
-	const userTypeText = userType === 'lecturer' ? 'Lecturers' : 'Students';
-	const buttonText = creatingMany
-		? `Creating ${userTypeText}...`
-		: `Import All ${userTypeText} (${data.length})`;
-
-	return (
-		<Space direction="vertical" style={{ width: '100%' }} size="middle">
-			<Alert
-				type="success"
-				showIcon
-				message={
-					<Typography.Text strong>
-						{data.length} {userType === 'lecturer' ? 'lecturers' : 'students'}
-						data imported successfully
-					</Typography.Text>
-				}
-				style={{ borderColor: '#bbf7d0', color: '#15803d' }}
-			/>
-			<Table
-				dataSource={data}
-				columns={columns}
-				pagination={{
-					showSizeChanger: true,
-					showQuickJumper: true,
-					showTotal: (total, range) =>
-						`${range[0]}-${range[1]} of ${total} items`,
-				}}
-				bordered
-				rowKey="id"
-				scroll={{ x: '850' }}
-			/>
-			<Row justify="end" gutter={8}>
-				<Col>
-					<Button
-						onClick={() => {
-							setData([]);
-							setFileList([]);
-						}}
-					>
-						Cancel
-					</Button>
-				</Col>
-				<Col>
-					<Button
-						type="primary"
-						onClick={handleImportAll}
-						loading={creatingMany}
-						disabled={
-							(requireSemester && !selectedSemester) ||
-							data.length === 0 ||
-							(requireMajor && !selectedMajor) ||
-							creatingMany
-						}
-					>
-						{buttonText}
-					</Button>
-				</Col>
-			</Row>
-		</Space>
-	);
-}
-
-export default function ExcelImportForm<
-	T extends {
-		id: string;
-		email?: string;
-<<<<<<< HEAD
-		studentId?: string;
-=======
-		studentCode?: string;
->>>>>>> 808bc2e6
-		fullName?: string;
-		phoneNumber?: string;
-		gender?: string;
-	},
->({
-	note,
-	fields,
-	onImport,
-	templateFileName,
-	requireSemester = false,
-	requireMajor = false,
-	userType = 'student', // Default to student
-}: ExcelImportFormProps<T>) {
-	const router = useRouter();
-	const [form] = Form.useForm();
-	const [fileList, setFileList] = useState<RcFile[]>([]);
-	const [data, setData] = useState<T[]>([]);
-	const [selectedSemester, setSelectedSemester] = useState<string>('');
-	const [selectedMajor, setSelectedMajor] = useState<string>('');
-	const [downloading, setDownloading] = useState(false);
-	// Store hooks
-	const {
-		semesters,
-		loading: semesterLoading,
-		fetchSemesters,
-		clearError: clearSemesterError,
-	} = useSemesterStore();
-
-	const {
-		majors,
-		loading: majorLoading,
-		fetchMajors,
-		clearError: clearMajorError,
-	} = useMajorStore();
-
-	const {
-		createManyStudents,
-		creatingMany: creatingManyStudents,
-		fetchStudents,
-		fetchStudentsBySemester,
-		selectedSemesterId,
-	} = useStudentStore();
-
-	const {
-		createManyLecturers,
-		creatingMany: creatingManyLecturers,
-		fetchLecturers,
-	} = useLecturerStore();
-
-	// Determine which loading state to use based on user type
-	const creatingMany =
-		userType === 'lecturer' ? creatingManyLecturers : creatingManyStudents;
-
-	// Effects
-	useEffect(() => {
-		if (requireSemester) fetchSemesters();
-		if (requireMajor) fetchMajors();
-	}, [fetchSemesters, fetchMajors, requireSemester, requireMajor]);
-
-	useEffect(() => {
-		if (requireSemester) clearSemesterError();
-		if (requireMajor) clearMajorError();
-		return () => {
-			if (requireSemester) clearSemesterError();
-			if (requireMajor) clearMajorError();
-		};
-	}, [clearSemesterError, clearMajorError, requireSemester, requireMajor]);
-
-	// Computed values
-	const availableSemesters = semesters.filter(
-		(semester) =>
-			semester.status === 'Preparing' || semester.status === 'Picking',
-	);
-	const hasAvailableSemesters = availableSemesters.length > 0;
-
-	const handleDownloadTemplate = async () => {
-		if (!templateFileName) {
-			showNotification.error('Error', 'Template file is not available');
-			return;
-		}
-
-		setDownloading(true);
-		try {
-			const downloadUrl = `/files/${templateFileName}`;
-			const link = document.createElement('a');
-			link.href = downloadUrl;
-			link.download = templateFileName;
-			link.target = '_blank';
-			link.rel = 'noopener noreferrer';
-
-			document.body.appendChild(link);
-			link.click();
-			document.body.removeChild(link);
-
-			showNotification.success('Success', 'Template download started');
-		} catch (error) {
-			console.error('Download failed:', error);
-			showNotification.error(
-				'Error',
-				'Failed to download template. Please try again.',
-			);
-		} finally {
-			setTimeout(() => setDownloading(false), 1000);
-		}
-	};
-	const handleUpload = (file: RcFile): boolean | typeof Upload.LIST_IGNORE => {
-		// Validate prerequisites first - return false if validation fails
-		const prerequisitesValid = validateUploadPrerequisites(
-			requireSemester,
-			selectedSemester,
-			requireMajor,
-			selectedMajor,
-		);
-
-		if (!prerequisitesValid) {
-			// Prerequisites not met - reject the file upload
-			return Upload.LIST_IGNORE;
-		}
-
-		// Start file processing - return false to prevent default upload behavior
-		// (we handle the upload manually via FileReader)
-		const reader = new FileReader();
-		reader.onload = (e) => {
-			const data = e.target?.result;
-			if (!data) {
-				showNotification.error('Error', 'Failed to read file');
-				return;
-			}
-
-			const result = processExcelFile(data as ArrayBuffer, fields);
-			if (!result) return;
-
-			const { validatedData, validationErrors } = result;
-
-			if (validationErrors.length > 0) {
-				handleValidationErrors(validationErrors);
-				setData([]);
-				setFileList([]);
-				return;
-			}
-
-			setData(validatedData);
-			setFileList([file]);
-			// Success notification will be shown after successful database creation
-
-			showNotification.success(
-				'File Processed',
-				`${validatedData.length} ${userType === 'lecturer' ? 'lecturers' : 'students'} ready for import.`,
-			);
-		};
-
-		reader.onerror = () =>
-			showNotification.error('Error', 'Failed to read file');
-		reader.readAsArrayBuffer(file);
-
-		// Return false to prevent Ant Design's default upload behavior
-		// This allows us to handle the file processing manually
-		return false;
-	};
-
-	const handleFieldChange = (id: string, key: keyof T, value: unknown) => {
-		setData((prev) =>
-			prev.map((item) => (item.id === id ? { ...item, [key]: value } : item)),
-		);
-	};
-
-	const handleDelete = (id: string) => {
-		setData((prev) => prev.filter((item) => item.id !== id));
-	};
-
-	const clearDataOnChange = () => {
-		if (data.length > 0) {
-			setData([]);
-			setFileList([]);
-		}
-	};
-
-	const handleSemesterChange = (value: string) => {
-		setSelectedSemester(value);
-		clearDataOnChange();
-	};
-
-	const handleMajorChange = (value: string) => {
-		setSelectedMajor(value);
-		clearDataOnChange();
-	};
-
-	// Helper function to reset form state after successful import
-	const resetFormState = () => {
-		setData([]);
-		setFileList([]);
-		setSelectedSemester('');
-		setSelectedMajor('');
-		form.resetFields();
-	};
-
-	// Helper function to handle lecturer import
-	const handleLecturerImport = async (): Promise<boolean> => {
-		const lecturersToCreate: LecturerCreate[] = data.map((item) => ({
-			email: String(item.email ?? ''),
-			fullName: String(item.fullName ?? ''),
-			phoneNumber: String(item.phoneNumber ?? ''),
-			gender: (item.gender === 'Male' || item.gender === 'Female'
-				? item.gender
-				: 'Male') as 'Male' | 'Female',
-		}));
-
-		try {
-			const success = await createManyLecturers({
-				lecturers: lecturersToCreate,
-			});
-			if (success) {
-				await fetchLecturers();
-				showNotification.success(
-					'Import Successful',
-					`${data.length} lecturers have been imported successfully.`,
-				);
-				return true;
-			}
-			return false;
-		} catch (error) {
-			console.error('Error creating lecturers:', error);
-			showNotification.error(
-				'Error',
-				'Failed to create lecturers. Please try again.',
-			);
-			return false;
-		}
-	};
-
-	// Helper function to handle student import
-	const handleStudentImport = async (): Promise<boolean> => {
-		const importStudentDto: ImportStudent = {
-			semesterId: selectedSemester!,
-			majorId: selectedMajor!,
-			students: (data as unknown as (ImportStudentItem & { id: string })[]).map(
-				(item) => ({
-<<<<<<< HEAD
-					studentId: item.studentId,
-=======
-					studentCode: item.studentCode,
->>>>>>> 808bc2e6
-					email: item.email,
-					fullName: item.fullName,
-					password: item.password,
-					gender: item.gender,
-					phoneNumber: item.phoneNumber,
-				}),
-			),
-		};
-
-		try {
-			const success = await createManyStudents(importStudentDto);
-			if (success) {
-				// Refresh students for the current semester
-				if (selectedSemesterId) {
-					await fetchStudentsBySemester(selectedSemesterId);
-				} else {
-					await fetchStudents();
-				}
-				showNotification.success(
-					'Import Successful',
-					`${data.length} students have been imported successfully.`,
-				);
-				router.push('/admin/students-management');
-				return true;
-			}
-			return false;
-		} catch (error) {
-			console.error('Error creating students:', error);
-			showNotification.error(
-				'Error',
-				'Failed to create students. Please try again.',
-			);
-			return false;
-		}
-	};
-
-	const handleImportAll = async () => {
-		if (
-			!validateUploadPrerequisites(
-				requireSemester,
-				selectedSemester,
-				requireMajor,
-				selectedMajor,
-			)
-		) {
-			return;
-		}
-
-		const success =
-			userType === 'lecturer'
-				? await handleLecturerImport()
-				: await handleStudentImport();
-
-		if (success) {
-			resetFormState();
-			onImport(
-				data,
-				requireSemester ? selectedSemester : undefined,
-				requireMajor ? selectedMajor : undefined,
-			);
-		}
-	};
-
-	const getColumnSpan = () => {
-		const requiredFields = [requireSemester, requireMajor].filter(
-			Boolean,
-		).length;
-		if (requiredFields === 0) return 24;
-		if (requiredFields === 1) return 24;
-		return 12;
-	};
-	const columns = createTableColumns(fields, handleFieldChange, handleDelete);
-
-	// Helper function to validate file type
-	const isExcelFile = (file: RcFile): boolean => {
-		const validMimeTypes = [
-			'application/vnd.openxmlformats-officedocument.spreadsheetml.sheet',
-			'application/vnd.ms-excel',
-		];
-		const validExtensions = ['.xlsx', '.xls'];
-		return (
-			validMimeTypes.includes(file.type) ||
-			validExtensions.some((ext) => file.name.endsWith(ext))
-		);
-	};
-
-	// Helper function to validate file size
-	const isValidFileSize = (file: RcFile, maxSizeMB = 100): boolean => {
-		return file.size / 1024 / 1024 < maxSizeMB;
-	};
-
-	return (
-		<Space direction="vertical" size="middle" style={{ width: '100%' }}>
-			<SemesterAlerts
-				requireSemester={requireSemester}
-				semesterLoading={semesterLoading}
-				hasAvailableSemesters={hasAvailableSemesters}
-				userType={userType}
-			/>
-			<SelectionForm
-				form={form}
-				requireSemester={requireSemester}
-				requireMajor={requireMajor}
-				getColumnSpan={getColumnSpan}
-				availableSemesters={availableSemesters}
-				hasAvailableSemesters={hasAvailableSemesters}
-				semesterLoading={semesterLoading}
-				handleSemesterChange={handleSemesterChange}
-				selectedSemester={selectedSemester}
-				majors={majors}
-				majorLoading={majorLoading}
-				handleMajorChange={handleMajorChange}
-				selectedMajor={selectedMajor}
-			/>
-			<Card
-				style={{
-					border: '1px solid #f0f0f0',
-					borderRadius: 8,
-					background: '#fafafa',
-				}}
-			>
-				<Row align="middle" justify="space-between" gutter={[16, 16]} wrap>
-					<Col xs={24} sm={24} md={16}>
-						<Typography.Text type="secondary" style={{ display: 'block' }}>
-							{note}
-						</Typography.Text>
-					</Col>
-					<Col xs={24} sm={24} md={8} style={{ textAlign: 'right' }}>
-						<Button
-							icon={<DownloadOutlined />}
-							type="default"
-							onClick={handleDownloadTemplate}
-							disabled={!templateFileName || downloading}
-							loading={downloading}
-							title={
-								!templateFileName
-									? 'Template file not available'
-									: 'Download Excel template'
-							}
-						>
-							{downloading ? 'Downloading...' : 'Download Template'}
-						</Button>
-					</Col>
-				</Row>
-			</Card>
-			<Dragger
-				name="file"
-				beforeUpload={(file) => {
-					const isExcel = isExcelFile(file);
-					const isLt100MB = isValidFileSize(file);
-
-					if (!isExcel) {
-						showNotification.warning(
-							'Warning',
-							'You can only upload Excel (.xlsx, .xls) files!',
-						);
-						return Upload.LIST_IGNORE;
-					}
-
-					if (!isLt100MB) {
-						showNotification.error('Error', 'File must be smaller than 100MB!');
-						return Upload.LIST_IGNORE;
-					}
-
-					return handleUpload(file);
-				}}
-				fileList={fileList}
-				onRemove={() => {
-					setFileList([]);
-					setData([]);
-				}}
-				maxCount={1}
-				accept=".xlsx,.xls"
-				disabled={
-					(requireSemester && !selectedSemester) ||
-					(requireSemester && !hasAvailableSemesters) ||
-					(requireMajor && !selectedMajor)
-				}
-			>
-				<p className="ant-upload-drag-icon">
-					<CloudUploadOutlined />
-				</p>
-				<p className="ant-upload-text">
-					{getUploadText(
-						requireSemester,
-						hasAvailableSemesters,
-						selectedSemester,
-						requireMajor,
-						selectedMajor,
-						userType,
-					)}
-				</p>
-				<p className="ant-upload-hint">
-					Supports .xlsx and .xls files up to 100MB
-				</p>
-			</Dragger>
-			<ImportedDataTable
-				data={data}
-				columns={columns}
-				setData={setData}
-				setFileList={setFileList}
-				handleImportAll={handleImportAll}
-				creatingMany={creatingMany}
-				requireSemester={requireSemester}
-				selectedSemester={selectedSemester}
-				requireMajor={requireMajor}
-				selectedMajor={selectedMajor}
-				userType={userType}
-			/>
-		</Space>
-	);
-}
+'use client';
+
+import {
+	CloudUploadOutlined,
+	DeleteOutlined,
+	DownloadOutlined,
+} from '@ant-design/icons';
+import {
+	Alert,
+	Button,
+	Card,
+	Col,
+	Form,
+	Input,
+	Row,
+	Select,
+	Space,
+	Table,
+	Tag,
+	Tooltip,
+	Typography,
+	Upload,
+} from 'antd';
+import type { ColumnsType } from 'antd/es/table';
+import type { RcFile } from 'antd/es/upload';
+import { useRouter } from 'next/navigation';
+import { useEffect, useState } from 'react';
+import * as XLSX from 'xlsx';
+
+import { FormLabel } from '@/components/common/FormLabel';
+import { SEMESTER_STATUS_TAGS } from '@/lib/constants/semester';
+import { showNotification } from '@/lib/utils/notification';
+import { SemesterStatus } from '@/schemas/_enums';
+import { LecturerCreate } from '@/schemas/lecturer';
+import { ImportStudent, ImportStudentItem } from '@/schemas/student';
+import {
+	useLecturerStore,
+	useMajorStore,
+	useSemesterStore,
+	useStudentStore,
+} from '@/store';
+
+const { Dragger } = Upload;
+
+type ExcelImportFormProps<
+	T extends { id: string; email?: string; studentCode?: string },
+> = Readonly<{
+	note: string;
+	fields: {
+		title: string;
+		width?: string;
+		key: keyof T;
+		type: 'text' | 'select';
+		options?: { label: string; value: string }[];
+		required?: boolean;
+	}[];
+	onImport: (data: T[], semesterId?: string, majorId?: string) => void;
+	templateFileName?: string;
+	requireSemester?: boolean;
+	requireMajor?: boolean;
+	userType?: 'student' | 'lecturer'; // Add user type prop
+}>;
+
+// Field-specific validators
+const fieldValidators = {
+	fullName: (value: string, rowNumber: number): string[] => {
+		const errors: string[] = [];
+		if (value.length < 2) {
+			errors.push(`Row ${rowNumber}: Full name must be at least 2 characters`);
+		}
+		if (value.length > 100) {
+			errors.push(
+				`Row ${rowNumber}: Full name must be less than 100 characters`,
+			);
+		}
+		return errors;
+	},
+
+	email: (value: string, rowNumber: number): string[] => {
+		const emailRegex = /^[a-zA-Z0-9._%+-]+@[a-zA-Z0-9.-]+\.[a-zA-Z]{2,}$/;
+		return emailRegex.test(value)
+			? []
+			: [`Row ${rowNumber}: Invalid email format`];
+	},
+
+	phoneNumber: (value: string, rowNumber: number): string[] => {
+		const phoneRegex =
+			/^(?:\+84|0084|84|0)(?:3[2-9]|5[2689]|7[06-9]|8[1-5]|9[0-4|6-9])\d{7}$/;
+		return phoneRegex.test(value)
+			? []
+			: [`Row ${rowNumber}: Invalid Vietnamese phone number format`];
+	},
+
+	studentCode: (value: string, rowNumber: number): string[] => {
+		const studentCodeRegex = /^[A-Za-z]{2}\d{6}$/;
+		return studentCodeRegex.test(value)
+			? []
+			: [
+					`Row ${rowNumber}: Student ID must be 2 letters followed by 6 digits (e.g., QE123456)`,
+				];
+	},
+
+	gender: (value: string, rowNumber: number): string[] => {
+		return ['Male', 'Female'].includes(value)
+			? []
+			: [`Row ${rowNumber}: Gender must be either 'Male' or 'Female'`];
+	},
+} as const;
+
+// Helper function to validate field value
+function validateFieldValue<T>(
+	field: { key: keyof T; title: string; required?: boolean },
+	value: unknown,
+	rowNumber: number,
+): string[] {
+	const errors: string[] = [];
+	const stringValue = value ? String(value).trim() : '';
+
+	// All fields are now required - no field can be empty
+	if (!value || stringValue === '') {
+		return [`Row ${rowNumber}: ${field.title} cannot be empty`];
+	}
+
+	// Apply field-specific validation if validator exists
+	const fieldKey = field.key as string;
+	const validator = fieldValidators[fieldKey as keyof typeof fieldValidators];
+
+	if (validator) {
+		errors.push(...validator(stringValue, rowNumber));
+	}
+
+	return errors;
+}
+
+// Helper function to check for duplicates
+function checkDuplicates<
+	T extends { id: string; email?: string; studentCode?: string },
+>(item: T, validatedData: T[], rowNumber: number): string[] {
+	const errors: string[] = [];
+
+	// Check for duplicate student IDs
+	if ('studentCode' in item && item['studentCode']) {
+		const duplicateIndex = validatedData.findIndex(
+			(existingItem) =>
+				'studentCode' in existingItem &&
+				existingItem['studentCode'] === item['studentCode'],
+		);
+		if (duplicateIndex !== -1) {
+			errors.push(
+				`Row ${rowNumber}: Duplicate Student ID '${item['studentCode']}' found in row ${duplicateIndex + 2}`,
+			);
+		}
+	}
+
+	// Check for duplicate emails
+	if ('email' in item && item['email']) {
+		const duplicateIndex = validatedData.findIndex(
+			(existingItem) =>
+				'email' in existingItem &&
+				typeof existingItem['email'] === 'string' &&
+				String(existingItem['email']).toLowerCase() ===
+					String(item['email']).toLowerCase(),
+		);
+		if (duplicateIndex !== -1) {
+			errors.push(
+				`Row ${rowNumber}: Duplicate email '${item['email']}' found in row ${duplicateIndex + 2}`,
+			);
+		}
+	}
+
+	return errors;
+}
+
+// Helper function to parse Excel data
+function parseExcelData<T extends { id: string }>(
+	jsonData: string[][],
+	fields: { title: string; key: keyof T }[],
+): T[] {
+	const headers = jsonData[0];
+	const dataRows = jsonData.slice(1);
+
+	// Map headers to field keys
+	const fieldMapping: Record<string, keyof T> = {};
+	fields.forEach((field) => {
+		const headerIndex = headers.findIndex(
+			(header) =>
+				header?.toString().toLowerCase().trim() ===
+				field.title.toLowerCase().trim(),
+		);
+		if (headerIndex !== -1) {
+			fieldMapping[headerIndex] = field.key;
+		}
+	});
+
+	if (Object.keys(fieldMapping).length === 0) {
+		throw new Error(
+			'No matching columns found. Please ensure your Excel headers match the template.',
+		);
+	}
+
+	// Convert rows to objects
+	return dataRows
+		.filter((row) =>
+			row.some((cell) => cell !== undefined && cell !== null && cell !== ''),
+		)
+		.map((row, index) => {
+			const item = { id: `imported-${Date.now()}-${index}` } as Partial<T>;
+
+			Object.entries(fieldMapping).forEach(([colIndex, fieldKey]) => {
+				const cellValue = row[parseInt(colIndex)];
+				if (cellValue !== undefined && cellValue !== null && cellValue !== '') {
+					const stringValue = String(cellValue).trim();
+					item[fieldKey] = (
+						fieldKey === 'studentCode' ? stringValue.toUpperCase() : stringValue
+					) as T[keyof T];
+				}
+			});
+
+			return item as T;
+		})
+		.filter((item) =>
+			fields.some(
+				(field) => item[field.key] && String(item[field.key]).trim() !== '',
+			),
+		);
+}
+
+// Helper function to validate all data
+function validateAllData<
+	T extends { id: string; email?: string; studentCode?: string },
+>(
+	parsedData: T[],
+	fields: {
+		key: keyof T;
+		title: string;
+		required?: boolean;
+		type: string;
+		options?: { value: string }[];
+	}[],
+): { validatedData: T[]; validationErrors: string[] } {
+	const validationErrors: string[] = [];
+	const validatedData: T[] = [];
+
+	parsedData.forEach((item, index) => {
+		const rowErrors: string[] = [];
+		const rowNumber = index + 2;
+		// Validate each field
+		fields.forEach((field) => {
+			const fieldErrors = validateFieldValue(field, item[field.key], rowNumber);
+			rowErrors.push(...fieldErrors);
+
+			// Validate select fields - all fields must have values
+			if (field.type === 'select' && field.options) {
+				const value = item[field.key];
+				const stringValue = value ? String(value).trim() : '';
+				if (stringValue) {
+					const validOptions = field.options.map((opt) => opt.value);
+					if (!validOptions.includes(stringValue)) {
+						rowErrors.push(
+							`Row ${rowNumber}: Invalid ${field.title}. Valid options: ${validOptions.join(', ')}`,
+						);
+					}
+				}
+			}
+		});
+
+		// Check for duplicates
+		const duplicateErrors = checkDuplicates(item, validatedData, rowNumber);
+		rowErrors.push(...duplicateErrors);
+
+		validationErrors.push(...rowErrors);
+
+		if (rowErrors.length === 0) {
+			validatedData.push(item);
+		}
+	});
+
+	return { validatedData, validationErrors };
+}
+
+// Helper function to process Excel file data
+function processExcelFile<
+	T extends { id: string; email?: string; studentCode?: string },
+>(
+	data: ArrayBuffer,
+	fields: {
+		title: string;
+		key: keyof T;
+		type: 'text' | 'select';
+		options?: { label: string; value: string }[];
+		required?: boolean;
+	}[],
+): { validatedData: T[]; validationErrors: string[] } | null {
+	try {
+		const workbook = XLSX.read(data, { type: 'binary' });
+		const sheetName = workbook.SheetNames[0];
+		const worksheet = workbook.Sheets[sheetName];
+		const jsonData = XLSX.utils.sheet_to_json(worksheet, {
+			header: 1,
+		}) as string[][];
+
+		if (jsonData.length < 2) {
+			showNotification.error(
+				'Error',
+				'Excel file must have at least 2 rows (header and data)',
+			);
+			return null;
+		}
+
+		const parsedData = parseExcelData(jsonData, fields);
+		if (parsedData.length === 0) {
+			showNotification.error('Error', 'No valid data found in Excel file');
+			return null;
+		}
+
+		return validateAllData(parsedData, fields);
+	} catch (error) {
+		console.error('Error parsing Excel file:', error);
+		showNotification.error(
+			'Error',
+			'Failed to parse Excel file. Please check the file format and try again.',
+		);
+		return null;
+	}
+}
+
+// Helper function to validate upload prerequisites
+function validateUploadPrerequisites(
+	requireSemester: boolean,
+	selectedSemester: string,
+	requireMajor: boolean,
+	selectedMajor: string,
+): boolean {
+	if (requireSemester && !selectedSemester) {
+		showNotification.error('Error', 'Please select a semester first');
+		return false;
+	}
+
+	if (requireMajor && !selectedMajor) {
+		showNotification.error('Error', 'Please select a major first');
+		return false;
+	}
+
+	return true;
+}
+
+// Helper function to handle validation errors
+function handleValidationErrors(validationErrors: string[]): void {
+	const errorMessage =
+		validationErrors.slice(0, 10).join('\n') +
+		(validationErrors.length > 10
+			? `\n... and ${validationErrors.length - 10} more errors`
+			: '');
+
+	showNotification.error(
+		`Validation Failed (${validationErrors.length} errors)`,
+		errorMessage,
+	);
+}
+
+// Helper function to create table columns
+function createTableColumns<
+	T extends { id: string; email?: string; studentCode?: string },
+>(
+	fields: {
+		title: string;
+		width?: string;
+		key: keyof T;
+		type: 'text' | 'select';
+		options?: { label: string; value: string }[];
+		required?: boolean;
+	}[],
+	handleFieldChange: (id: string, key: keyof T, value: unknown) => void,
+	handleDelete: (id: string) => void,
+): ColumnsType<T> {
+	return [
+		...fields.map((field) => ({
+			title: (
+				<span>
+					{field.title}
+					{field.required && <span style={{ color: 'red' }}> *</span>}
+				</span>
+			),
+			dataIndex: field.key as string,
+			width: field.width ?? 200,
+			render: (_: unknown, record: T) =>
+				field.type === 'text' ? (
+					<Input
+						value={record[field.key] as string}
+						onChange={(e) =>
+							handleFieldChange(record.id, field.key, e.target.value)
+						}
+						status={
+							!record[field.key] || String(record[field.key]).trim() === ''
+								? 'error'
+								: undefined
+						}
+					/>
+				) : (
+					<Select
+						value={record[field.key] as string}
+						onChange={(val) => handleFieldChange(record.id, field.key, val)}
+						style={{ width: 120 }}
+						status={
+							!record[field.key] || String(record[field.key]).trim() === ''
+								? 'error'
+								: undefined
+						}
+					>
+						{field.options?.map((opt) => (
+							<Select.Option key={opt.value} value={opt.value}>
+								{opt.label}
+							</Select.Option>
+						))}
+					</Select>
+				),
+		})),
+		{
+			title: 'Action',
+			width: '10%',
+			render: (_: unknown, record: T) => (
+				<Tooltip title="Delete">
+					<Button
+						icon={<DeleteOutlined />}
+						danger
+						type="text"
+						onClick={() => handleDelete(record.id)}
+					/>
+				</Tooltip>
+			),
+		},
+	];
+}
+
+// Component for semester availability alerts
+function SemesterAlerts({
+	requireSemester,
+	semesterLoading,
+	hasAvailableSemesters,
+	userType = 'student',
+}: Readonly<{
+	requireSemester: boolean;
+	semesterLoading: boolean;
+	hasAvailableSemesters: boolean;
+	userType?: 'student' | 'lecturer';
+}>) {
+	if (!requireSemester) return null;
+
+	if (!semesterLoading && !hasAvailableSemesters) {
+		return (
+			<Alert
+				type="warning"
+				showIcon
+				message="No Available Semesters"
+				description={
+					<div>
+						<p>
+							{userType === 'lecturer' ? 'Lecturer' : 'Student'} accounts can
+							only be created for semesters with <strong>Preparing</strong> or{' '}
+							<strong>Picking</strong> status.
+						</p>
+						<p>
+							Currently, there are no semesters in these statuses available for
+							{userType === 'lecturer' ? ' lecturer' : ' student'} creation.
+						</p>
+					</div>
+				}
+				style={{ marginBottom: 16 }}
+			/>
+		);
+	}
+
+	if (hasAvailableSemesters) {
+		return (
+			<Alert
+				type="info"
+				showIcon
+				message={`${userType === 'lecturer' ? 'Lecturer' : 'Student'} Creation Policy`}
+				description={
+					<div>
+						{userType === 'lecturer' ? 'Lecturer' : 'Student'} accounts can only
+						be created for semesters with
+						<Tag color="orange" style={{ margin: '0 4px' }}>
+							Preparing
+						</Tag>
+						or
+						<Tag color="purple" style={{ margin: '0 4px' }}>
+							Picking
+						</Tag>
+						status.
+					</div>
+				}
+				style={{ marginBottom: 0 }}
+			/>
+		);
+	}
+
+	return null;
+}
+
+// Component for form fields selection
+function SelectionForm({
+	form,
+	requireSemester,
+	requireMajor,
+	getColumnSpan,
+	availableSemesters,
+	hasAvailableSemesters,
+	semesterLoading,
+	handleSemesterChange,
+	selectedSemester,
+	majors,
+	majorLoading,
+	handleMajorChange,
+	selectedMajor,
+}: Readonly<{
+	form: ReturnType<typeof Form.useForm>[0];
+	requireSemester: boolean;
+	requireMajor: boolean;
+	getColumnSpan: () => number;
+	availableSemesters: Array<{
+		id: string;
+		name: string;
+		status: SemesterStatus;
+	}>;
+	hasAvailableSemesters: boolean;
+	semesterLoading: boolean;
+	handleSemesterChange: (value: string) => void;
+	selectedSemester: string;
+	majors: Array<{ id: string; name: string }>;
+	majorLoading: boolean;
+	handleMajorChange: (value: string) => void;
+	selectedMajor: string;
+}>) {
+	if (!requireSemester && !requireMajor) return null;
+
+	return (
+		<Form form={form} requiredMark={false} layout="vertical">
+			<Row gutter={16}>
+				{requireSemester && (
+					<Col xs={24} sm={getColumnSpan()}>
+						<Form.Item
+							name="semester"
+							rules={[{ required: true, message: 'Please select a semester' }]}
+							label={FormLabel({
+								text: 'Semester',
+								isRequired: true,
+								isBold: true,
+							})}
+						>
+							<Select
+								placeholder={
+									hasAvailableSemesters
+										? 'Select semester (Preparing or Picking status only)'
+										: 'No available semesters for user creation'
+								}
+								loading={semesterLoading}
+								onChange={handleSemesterChange}
+								value={selectedSemester ?? undefined}
+								disabled={!hasAvailableSemesters}
+								notFoundContent={
+									!semesterLoading && !hasAvailableSemesters
+										? 'No semesters with Preparing or Picking status found'
+										: undefined
+								}
+							>
+								{availableSemesters.map((semester) => (
+									<Select.Option key={semester.id} value={semester.id}>
+										<Space>
+											<span>{semester.name}</span>
+											{SEMESTER_STATUS_TAGS[semester.status]}
+										</Space>
+									</Select.Option>
+								))}
+							</Select>
+						</Form.Item>
+					</Col>
+				)}
+
+				{requireMajor && (
+					<Col xs={24} sm={getColumnSpan()}>
+						<Form.Item
+							name="major"
+							rules={[{ required: true, message: 'Please select a major' }]}
+							label={FormLabel({
+								text: 'Major',
+								isRequired: true,
+								isBold: true,
+							})}
+						>
+							<Select
+								placeholder="Select major"
+								loading={majorLoading}
+								onChange={handleMajorChange}
+								value={selectedMajor ?? undefined}
+								disabled={!majors.length}
+								notFoundContent={
+									!majorLoading && !majors.length
+										? 'No majors found'
+										: undefined
+								}
+							>
+								{majors.map((major) => (
+									<Select.Option key={major.id} value={major.id}>
+										{major.name}
+									</Select.Option>
+								))}
+							</Select>
+						</Form.Item>
+					</Col>
+				)}
+			</Row>
+		</Form>
+	);
+}
+
+// Helper function to get upload text
+function getUploadText(
+	requireSemester: boolean,
+	hasAvailableSemesters: boolean,
+	selectedSemester: string,
+	requireMajor: boolean,
+	selectedMajor: string,
+	userType: 'student' | 'lecturer' = 'student',
+): string {
+	if (requireSemester && !hasAvailableSemesters) {
+		return `No available semesters for ${userType} creation`;
+	}
+	if (requireSemester && !selectedSemester) {
+		return 'Please select a semester first';
+	}
+	if (requireMajor && !selectedMajor) {
+		return 'Please select a major first';
+	}
+	return 'Drag and drop Excel file here, or click to browse';
+}
+
+// Component for imported data table
+function ImportedDataTable<
+	T extends { id: string; email?: string; studentCode?: string },
+>({
+	data,
+	columns,
+	setData,
+	setFileList,
+	handleImportAll,
+	creatingMany,
+	requireSemester,
+	selectedSemester,
+	requireMajor,
+	selectedMajor,
+	userType = 'student',
+}: Readonly<{
+	data: T[];
+	columns: ColumnsType<T>;
+	setData: (data: T[]) => void;
+	setFileList: (files: RcFile[]) => void;
+	handleImportAll: () => void;
+	creatingMany: boolean;
+	requireSemester: boolean;
+	selectedSemester: string;
+	requireMajor: boolean;
+	selectedMajor: string;
+	userType?: 'student' | 'lecturer';
+}>) {
+	if (data.length === 0) return null;
+
+	const userTypeText = userType === 'lecturer' ? 'Lecturers' : 'Students';
+	const buttonText = creatingMany
+		? `Creating ${userTypeText}...`
+		: `Import All ${userTypeText} (${data.length})`;
+
+	return (
+		<Space direction="vertical" style={{ width: '100%' }} size="middle">
+			<Alert
+				type="success"
+				showIcon
+				message={
+					<Typography.Text strong>
+						{data.length} {userType === 'lecturer' ? 'lecturers' : 'students'}
+						data imported successfully
+					</Typography.Text>
+				}
+				style={{ borderColor: '#bbf7d0', color: '#15803d' }}
+			/>
+			<Table
+				dataSource={data}
+				columns={columns}
+				pagination={{
+					showSizeChanger: true,
+					showQuickJumper: true,
+					showTotal: (total, range) =>
+						`${range[0]}-${range[1]} of ${total} items`,
+				}}
+				bordered
+				rowKey="id"
+				scroll={{ x: '850' }}
+			/>
+			<Row justify="end" gutter={8}>
+				<Col>
+					<Button
+						onClick={() => {
+							setData([]);
+							setFileList([]);
+						}}
+					>
+						Cancel
+					</Button>
+				</Col>
+				<Col>
+					<Button
+						type="primary"
+						onClick={handleImportAll}
+						loading={creatingMany}
+						disabled={
+							(requireSemester && !selectedSemester) ||
+							data.length === 0 ||
+							(requireMajor && !selectedMajor) ||
+							creatingMany
+						}
+					>
+						{buttonText}
+					</Button>
+				</Col>
+			</Row>
+		</Space>
+	);
+}
+
+export default function ExcelImportForm<
+	T extends {
+		id: string;
+		email?: string;
+		studentCode?: string;
+		fullName?: string;
+		phoneNumber?: string;
+		gender?: string;
+	},
+>({
+	note,
+	fields,
+	onImport,
+	templateFileName,
+	requireSemester = false,
+	requireMajor = false,
+	userType = 'student', // Default to student
+}: ExcelImportFormProps<T>) {
+	const router = useRouter();
+	const [form] = Form.useForm();
+	const [fileList, setFileList] = useState<RcFile[]>([]);
+	const [data, setData] = useState<T[]>([]);
+	const [selectedSemester, setSelectedSemester] = useState<string>('');
+	const [selectedMajor, setSelectedMajor] = useState<string>('');
+	const [downloading, setDownloading] = useState(false);
+	// Store hooks
+	const {
+		semesters,
+		loading: semesterLoading,
+		fetchSemesters,
+		clearError: clearSemesterError,
+	} = useSemesterStore();
+
+	const {
+		majors,
+		loading: majorLoading,
+		fetchMajors,
+		clearError: clearMajorError,
+	} = useMajorStore();
+
+	const {
+		createManyStudents,
+		creatingMany: creatingManyStudents,
+		fetchStudents,
+		fetchStudentsBySemester,
+		selectedSemesterId,
+	} = useStudentStore();
+
+	const {
+		createManyLecturers,
+		creatingMany: creatingManyLecturers,
+		fetchLecturers,
+	} = useLecturerStore();
+
+	// Determine which loading state to use based on user type
+	const creatingMany =
+		userType === 'lecturer' ? creatingManyLecturers : creatingManyStudents;
+
+	// Effects
+	useEffect(() => {
+		if (requireSemester) fetchSemesters();
+		if (requireMajor) fetchMajors();
+	}, [fetchSemesters, fetchMajors, requireSemester, requireMajor]);
+
+	useEffect(() => {
+		if (requireSemester) clearSemesterError();
+		if (requireMajor) clearMajorError();
+		return () => {
+			if (requireSemester) clearSemesterError();
+			if (requireMajor) clearMajorError();
+		};
+	}, [clearSemesterError, clearMajorError, requireSemester, requireMajor]);
+
+	// Computed values
+	const availableSemesters = semesters.filter(
+		(semester) =>
+			semester.status === 'Preparing' || semester.status === 'Picking',
+	);
+	const hasAvailableSemesters = availableSemesters.length > 0;
+
+	const handleDownloadTemplate = async () => {
+		if (!templateFileName) {
+			showNotification.error('Error', 'Template file is not available');
+			return;
+		}
+
+		setDownloading(true);
+		try {
+			const downloadUrl = `/files/${templateFileName}`;
+			const link = document.createElement('a');
+			link.href = downloadUrl;
+			link.download = templateFileName;
+			link.target = '_blank';
+			link.rel = 'noopener noreferrer';
+
+			document.body.appendChild(link);
+			link.click();
+			document.body.removeChild(link);
+
+			showNotification.success('Success', 'Template download started');
+		} catch (error) {
+			console.error('Download failed:', error);
+			showNotification.error(
+				'Error',
+				'Failed to download template. Please try again.',
+			);
+		} finally {
+			setTimeout(() => setDownloading(false), 1000);
+		}
+	};
+	const handleUpload = (file: RcFile): boolean | typeof Upload.LIST_IGNORE => {
+		// Validate prerequisites first - return false if validation fails
+		const prerequisitesValid = validateUploadPrerequisites(
+			requireSemester,
+			selectedSemester,
+			requireMajor,
+			selectedMajor,
+		);
+
+		if (!prerequisitesValid) {
+			// Prerequisites not met - reject the file upload
+			return Upload.LIST_IGNORE;
+		}
+
+		// Start file processing - return false to prevent default upload behavior
+		// (we handle the upload manually via FileReader)
+		const reader = new FileReader();
+		reader.onload = (e) => {
+			const data = e.target?.result;
+			if (!data) {
+				showNotification.error('Error', 'Failed to read file');
+				return;
+			}
+
+			const result = processExcelFile(data as ArrayBuffer, fields);
+			if (!result) return;
+
+			const { validatedData, validationErrors } = result;
+
+			if (validationErrors.length > 0) {
+				handleValidationErrors(validationErrors);
+				setData([]);
+				setFileList([]);
+				return;
+			}
+
+			setData(validatedData);
+			setFileList([file]);
+			// Success notification will be shown after successful database creation
+
+			showNotification.success(
+				'File Processed',
+				`${validatedData.length} ${userType === 'lecturer' ? 'lecturers' : 'students'} ready for import.`,
+			);
+		};
+
+		reader.onerror = () =>
+			showNotification.error('Error', 'Failed to read file');
+		reader.readAsArrayBuffer(file);
+
+		// Return false to prevent Ant Design's default upload behavior
+		// This allows us to handle the file processing manually
+		return false;
+	};
+
+	const handleFieldChange = (id: string, key: keyof T, value: unknown) => {
+		setData((prev) =>
+			prev.map((item) => (item.id === id ? { ...item, [key]: value } : item)),
+		);
+	};
+
+	const handleDelete = (id: string) => {
+		setData((prev) => prev.filter((item) => item.id !== id));
+	};
+
+	const clearDataOnChange = () => {
+		if (data.length > 0) {
+			setData([]);
+			setFileList([]);
+		}
+	};
+
+	const handleSemesterChange = (value: string) => {
+		setSelectedSemester(value);
+		clearDataOnChange();
+	};
+
+	const handleMajorChange = (value: string) => {
+		setSelectedMajor(value);
+		clearDataOnChange();
+	};
+
+	// Helper function to reset form state after successful import
+	const resetFormState = () => {
+		setData([]);
+		setFileList([]);
+		setSelectedSemester('');
+		setSelectedMajor('');
+		form.resetFields();
+	};
+
+	// Helper function to handle lecturer import
+	const handleLecturerImport = async (): Promise<boolean> => {
+		const lecturersToCreate: LecturerCreate[] = data.map((item) => ({
+			email: String(item.email ?? ''),
+			fullName: String(item.fullName ?? ''),
+			phoneNumber: String(item.phoneNumber ?? ''),
+			gender: (item.gender === 'Male' || item.gender === 'Female'
+				? item.gender
+				: 'Male') as 'Male' | 'Female',
+		}));
+
+		try {
+			const success = await createManyLecturers({
+				lecturers: lecturersToCreate,
+			});
+			if (success) {
+				await fetchLecturers();
+				showNotification.success(
+					'Import Successful',
+					`${data.length} lecturers have been imported successfully.`,
+				);
+				return true;
+			}
+			return false;
+		} catch (error) {
+			console.error('Error creating lecturers:', error);
+			showNotification.error(
+				'Error',
+				'Failed to create lecturers. Please try again.',
+			);
+			return false;
+		}
+	};
+
+	// Helper function to handle student import
+	const handleStudentImport = async (): Promise<boolean> => {
+		const importStudentDto: ImportStudent = {
+			semesterId: selectedSemester!,
+			majorId: selectedMajor!,
+			students: (data as unknown as (ImportStudentItem & { id: string })[]).map(
+				(item) => ({
+					studentCode: item.studentCode,
+					email: item.email,
+					fullName: item.fullName,
+					password: item.password,
+					gender: item.gender,
+					phoneNumber: item.phoneNumber,
+				}),
+			),
+		};
+
+		try {
+			const success = await createManyStudents(importStudentDto);
+			if (success) {
+				// Refresh students for the current semester
+				if (selectedSemesterId) {
+					await fetchStudentsBySemester(selectedSemesterId);
+				} else {
+					await fetchStudents();
+				}
+				showNotification.success(
+					'Import Successful',
+					`${data.length} students have been imported successfully.`,
+				);
+				router.push('/admin/students-management');
+				return true;
+			}
+			return false;
+		} catch (error) {
+			console.error('Error creating students:', error);
+			showNotification.error(
+				'Error',
+				'Failed to create students. Please try again.',
+			);
+			return false;
+		}
+	};
+
+	const handleImportAll = async () => {
+		if (
+			!validateUploadPrerequisites(
+				requireSemester,
+				selectedSemester,
+				requireMajor,
+				selectedMajor,
+			)
+		) {
+			return;
+		}
+
+		const success =
+			userType === 'lecturer'
+				? await handleLecturerImport()
+				: await handleStudentImport();
+
+		if (success) {
+			resetFormState();
+			onImport(
+				data,
+				requireSemester ? selectedSemester : undefined,
+				requireMajor ? selectedMajor : undefined,
+			);
+		}
+	};
+
+	const getColumnSpan = () => {
+		const requiredFields = [requireSemester, requireMajor].filter(
+			Boolean,
+		).length;
+		if (requiredFields === 0) return 24;
+		if (requiredFields === 1) return 24;
+		return 12;
+	};
+	const columns = createTableColumns(fields, handleFieldChange, handleDelete);
+
+	// Helper function to validate file type
+	const isExcelFile = (file: RcFile): boolean => {
+		const validMimeTypes = [
+			'application/vnd.openxmlformats-officedocument.spreadsheetml.sheet',
+			'application/vnd.ms-excel',
+		];
+		const validExtensions = ['.xlsx', '.xls'];
+		return (
+			validMimeTypes.includes(file.type) ||
+			validExtensions.some((ext) => file.name.endsWith(ext))
+		);
+	};
+
+	// Helper function to validate file size
+	const isValidFileSize = (file: RcFile, maxSizeMB = 100): boolean => {
+		return file.size / 1024 / 1024 < maxSizeMB;
+	};
+
+	return (
+		<Space direction="vertical" size="middle" style={{ width: '100%' }}>
+			<SemesterAlerts
+				requireSemester={requireSemester}
+				semesterLoading={semesterLoading}
+				hasAvailableSemesters={hasAvailableSemesters}
+				userType={userType}
+			/>
+			<SelectionForm
+				form={form}
+				requireSemester={requireSemester}
+				requireMajor={requireMajor}
+				getColumnSpan={getColumnSpan}
+				availableSemesters={availableSemesters}
+				hasAvailableSemesters={hasAvailableSemesters}
+				semesterLoading={semesterLoading}
+				handleSemesterChange={handleSemesterChange}
+				selectedSemester={selectedSemester}
+				majors={majors}
+				majorLoading={majorLoading}
+				handleMajorChange={handleMajorChange}
+				selectedMajor={selectedMajor}
+			/>
+			<Card
+				style={{
+					border: '1px solid #f0f0f0',
+					borderRadius: 8,
+					background: '#fafafa',
+				}}
+			>
+				<Row align="middle" justify="space-between" gutter={[16, 16]} wrap>
+					<Col xs={24} sm={24} md={16}>
+						<Typography.Text type="secondary" style={{ display: 'block' }}>
+							{note}
+						</Typography.Text>
+					</Col>
+					<Col xs={24} sm={24} md={8} style={{ textAlign: 'right' }}>
+						<Button
+							icon={<DownloadOutlined />}
+							type="default"
+							onClick={handleDownloadTemplate}
+							disabled={!templateFileName || downloading}
+							loading={downloading}
+							title={
+								!templateFileName
+									? 'Template file not available'
+									: 'Download Excel template'
+							}
+						>
+							{downloading ? 'Downloading...' : 'Download Template'}
+						</Button>
+					</Col>
+				</Row>
+			</Card>
+			<Dragger
+				name="file"
+				beforeUpload={(file) => {
+					const isExcel = isExcelFile(file);
+					const isLt100MB = isValidFileSize(file);
+
+					if (!isExcel) {
+						showNotification.warning(
+							'Warning',
+							'You can only upload Excel (.xlsx, .xls) files!',
+						);
+						return Upload.LIST_IGNORE;
+					}
+
+					if (!isLt100MB) {
+						showNotification.error('Error', 'File must be smaller than 100MB!');
+						return Upload.LIST_IGNORE;
+					}
+
+					return handleUpload(file);
+				}}
+				fileList={fileList}
+				onRemove={() => {
+					setFileList([]);
+					setData([]);
+				}}
+				maxCount={1}
+				accept=".xlsx,.xls"
+				disabled={
+					(requireSemester && !selectedSemester) ||
+					(requireSemester && !hasAvailableSemesters) ||
+					(requireMajor && !selectedMajor)
+				}
+			>
+				<p className="ant-upload-drag-icon">
+					<CloudUploadOutlined />
+				</p>
+				<p className="ant-upload-text">
+					{getUploadText(
+						requireSemester,
+						hasAvailableSemesters,
+						selectedSemester,
+						requireMajor,
+						selectedMajor,
+						userType,
+					)}
+				</p>
+				<p className="ant-upload-hint">
+					Supports .xlsx and .xls files up to 100MB
+				</p>
+			</Dragger>
+			<ImportedDataTable
+				data={data}
+				columns={columns}
+				setData={setData}
+				setFileList={setFileList}
+				handleImportAll={handleImportAll}
+				creatingMany={creatingMany}
+				requireSemester={requireSemester}
+				selectedSemester={selectedSemester}
+				requireMajor={requireMajor}
+				selectedMajor={selectedMajor}
+				userType={userType}
+			/>
+		</Space>
+	);
+}