'use client';

<<<<<<< HEAD
import { Typography } from 'antd';

import { AuthLoadingSkeleton } from '@/components/common/loading';
=======
import AssignLecturerReview from '@/components/features/lecturer/AssignLecturerReview';
>>>>>>> 5a0f2251
import { useModeratorAuth } from '@/hooks/auth';

export default function LecturerAssignLecturerReviewClient() {
	const { isAuthorized, loading } = useModeratorAuth();

	// Show loading skeleton while checking authorization
	if (loading) {
		return <AuthLoadingSkeleton />;
	}

	// If not authorized, return null (will redirect to unauthorized page)
	if (!isAuthorized) {
		return null;
	}

	return <AssignLecturerReview />;
}
<|MERGE_RESOLUTION|>--- conflicted
+++ resolved
@@ -1,26 +1,14 @@
-'use client';
-
-<<<<<<< HEAD
-import { Typography } from 'antd';
-
-import { AuthLoadingSkeleton } from '@/components/common/loading';
-=======
-import AssignLecturerReview from '@/components/features/lecturer/AssignLecturerReview';
->>>>>>> 5a0f2251
-import { useModeratorAuth } from '@/hooks/auth';
-
-export default function LecturerAssignLecturerReviewClient() {
-	const { isAuthorized, loading } = useModeratorAuth();
-
-	// Show loading skeleton while checking authorization
-	if (loading) {
-		return <AuthLoadingSkeleton />;
-	}
-
-	// If not authorized, return null (will redirect to unauthorized page)
-	if (!isAuthorized) {
-		return null;
-	}
-
-	return <AssignLecturerReview />;
-}
+'use client';
+
+import AssignLecturerReview from '@/components/features/lecturer/AssignLecturerReview';
+import { useModeratorAuth } from '@/hooks/auth';
+
+export default function LecturerAssignLecturerReviewClient() {
+	const { isAuthorized } = useModeratorAuth();
+
+	if (!isAuthorized) {
+		return null; // Will redirect to unauthorized page
+	}
+
+	return <AssignLecturerReview />;
+}