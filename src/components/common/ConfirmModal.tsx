--- conflicted
+++ resolved
@@ -1,475 +1,472 @@
-import { Modal, Space, Typography } from "antd";
-
-export interface ConfirmationModalProps {
-	title: string;
-	message: string;
-	details?: string;
-	note?: string;
-	noteType?: "info" | "warning" | "danger";
-	okText?: string;
-	cancelText?: string;
-	okType?: "default" | "primary" | "danger";
-	loading?: boolean;
-	centered?: boolean;
-	closeOnMaskClick?: boolean;
-	onOk: () => void | Promise<void>;
-	onCancel?: () => void;
-}
-
-export const ConfirmationModal = {
-	show: (props: ConfirmationModalProps) => {
-		const {
-			title,
-			message,
-			details,
-			note,
-			noteType = "info",
-			okText = "OK",
-			cancelText = "Cancel",
-			okType = "primary",
-			loading = false,
-			centered = true,
-			closeOnMaskClick = true,
-			onOk,
-			onCancel,
-		} = props;
-
-		// Determine note color based on type
-		const getNoteStyle = () => {
-			switch (noteType) {
-				case "warning":
-					return { color: "#faad14" };
-				case "danger":
-					return { color: "#ff4d4f" };
-				default:
-					return {};
-			}
-		};
-
-		// Determine note prefix based on type
-		const getNotePrefix = () => {
-			switch (noteType) {
-				case "warning":
-				case "danger":
-					return "Warning: ";
-				default:
-					return "Note: ";
-			}
-		};
-
-		Modal.confirm({
-			title,
-			content: (
-				<Space direction="vertical" size="small">
-					<Typography.Text>{message}</Typography.Text>
-					{details && (
-						<Typography.Text>
-							<Typography.Text strong>Title:</Typography.Text> {details}
-						</Typography.Text>
-					)}
-					{note && (
-						<Typography.Text strong style={getNoteStyle()}>
-							{getNotePrefix()}
-							{note}
-						</Typography.Text>
-					)}
-				</Space>
-			),
-			okText,
-			cancelText,
-			okType,
-			centered,
-			maskClosable: closeOnMaskClick,
-			...(loading && { okButtonProps: { loading } }),
-			onOk: onOk,
-			onCancel,
-		});
-	},
-};
-
-// Specific modal types for common thesis operations
-export const ThesisConfirmationModals = {
-	create: (
-		thesisTitle: string,
-		onConfirm: () => void | Promise<void>,
-		loading = false,
-	) =>
-		ConfirmationModal.show({
-			title: "Create Thesis",
-			message: "Are you sure you want to create this thesis?",
-			details: thesisTitle,
-			note: "Once created, you can edit the thesis details before submitting for review.",
-			noteType: "info",
-			okText: "Yes, Create",
-			loading,
-			onOk: onConfirm,
-		}),
-
-	delete: (
-		thesisTitle: string,
-		onConfirm: () => void | Promise<void>,
-		loading?: boolean,
-	) => {
-		const config = {
-			title: "Delete Thesis",
-			message: "Are you sure you want to delete this thesis?",
-			details: thesisTitle,
-			note: "This action cannot be undone.",
-			noteType: "danger" as const,
-			okText: "Yes, Delete",
-			okType: "danger" as const,
-			onOk: onConfirm,
-			...(loading !== undefined && { loading }),
-		};
-
-		return ConfirmationModal.show(config);
-	},
-
-	submit: (
-		thesisTitle: string,
-		onConfirm: () => void | Promise<void>,
-		loading?: boolean,
-	) => {
-		const config = {
-			title: "Submit Thesis for Review",
-			message: "Are you sure you want to submit this thesis for review?",
-			details: thesisTitle,
-			note: 'Once submitted, the status will change to "Pending" and the thesis will be reviewed by moderators.',
-			noteType: "info" as const,
-			okText: "Yes, Submit",
-			onOk: onConfirm,
-			...(loading !== undefined && { loading }),
-		};
-
-		return ConfirmationModal.show(config);
-	},
-
-	approve: (onConfirm: () => void | Promise<void>, loading = false) =>
-		ConfirmationModal.show({
-			title: "Approve Thesis",
-			message: "Are you sure you want to approve this thesis?",
-			note: 'Once approved, the thesis status will be changed to "Approved" and will be available for student registration.',
-			noteType: "info",
-			okText: "Yes, Approve",
-			loading,
-			onOk: onConfirm,
-		}),
-
-	reject: (onConfirm: () => void | Promise<void>, loading = false) =>
-		ConfirmationModal.show({
-			title: "Reject Thesis",
-			message: "Are you sure you want to reject this thesis?",
-			note: 'Once rejected, the thesis status will be changed to "Rejected" and the author will need to revise it.',
-			noteType: "warning",
-			okText: "Yes, Reject",
-			okType: "danger",
-			loading,
-			onOk: onConfirm,
-		}),
-
-	publish: (
-		thesisTitle: string,
-		isCurrentlyPublished: boolean,
-		onConfirm: () => void | Promise<void>,
-		loading = false,
-	) => {
-		const actionText = isCurrentlyPublished ? "unpublish" : "publish";
-		const statusText = isCurrentlyPublished ? "unpublished" : "published";
-
-		return ConfirmationModal.show({
-			title: `${isCurrentlyPublished ? "Unpublish" : "Publish"} Thesis`,
-			message: `Are you sure you want to ${actionText} this thesis?`,
-			details: thesisTitle,
-			note: `Once ${statusText}, the thesis will ${
-				isCurrentlyPublished
-					? "no longer be available for student selection"
-					: "be available for students to select for their projects"
-			}.`,
-			noteType: isCurrentlyPublished ? "warning" : "info",
-			okText: `Yes, ${isCurrentlyPublished ? "Unpublish" : "Publish"}`,
-			okType: isCurrentlyPublished ? "danger" : "primary",
-			loading,
-			onOk: onConfirm,
-		});
-	},
-
-	bulkPublish: (
-		publishCount: number,
-		totalSelected: number,
-		onConfirm: () => void | Promise<void>,
-		loading = false,
-	) => {
-		const skippedCount = totalSelected - publishCount;
-		const skippedMessage =
-			skippedCount > 0
-				? ` (${skippedCount} thesis(es) will be skipped as they are already published or assigned to groups)`
-				: "";
-
-		return ConfirmationModal.show({
-			title: "Bulk Publish Theses",
-			message: `Are you sure you want to publish ${publishCount} thesis(es)?`,
-			details: `${publishCount} out of ${totalSelected} selected thesis(es) will be published${skippedMessage}`,
-			note: "Once published, these theses will be available for students to select for their projects.",
-			noteType: "info",
-			okText: "Yes, Publish All",
-			loading,
-			onOk: onConfirm,
-		});
-	},
-
-	// Generic show method for custom modals (backwards compatibility)
-	show: ConfirmationModal.show,
-
-	// New duplicate thesis confirmation modals
-	submitWithDuplicates: (
-		thesisTitle: string,
-		duplicateCount: number,
-		onCheckDuplicates: () => void,
-		onConfirmSubmit: () => void | Promise<void>,
-		loading = false,
-	) => {
-		Modal.confirm({
-			title: "Duplicate Thesis Detected",
-			content: (
-				<Space direction="vertical" size="small">
-					<Typography.Text>
-						We found {duplicateCount} similar thesis(es) that might be related
-						to your submission.
-					</Typography.Text>
-					<Typography.Text>
-						<Typography.Text strong>Title:</Typography.Text> {thesisTitle}
-					</Typography.Text>
-					<Typography.Text strong style={{ color: "#faad14" }}>
-						Warning: We recommend checking the similar theses before submitting
-						to avoid duplication.
-					</Typography.Text>
-				</Space>
-			),
-			okText: "Confirm Submit",
-			cancelText: "Check Similar Theses",
-			centered: true,
-			okButtonProps: { loading },
-			onOk: onConfirmSubmit,
-			onCancel: onCheckDuplicates,
-		});
-	},
-
-	submitWithDuplicatesFromDetail: (
-		thesisTitle: string,
-		duplicateCount: number,
-		onCheckDuplicates: () => void,
-		onConfirmSubmit: () => void | Promise<void>,
-		loading = false,
-	) => {
-		Modal.confirm({
-			title: "Duplicate Thesis Detected",
-			content: (
-				<Space direction="vertical" size="small">
-					<Typography.Text>
-						We found {duplicateCount} similar thesis(es) that might be related
-						to your submission.
-					</Typography.Text>
-					<Typography.Text>
-						<Typography.Text strong>Title:</Typography.Text> {thesisTitle}
-					</Typography.Text>
-					<Typography.Text strong style={{ color: "#faad14" }}>
-						Warning: We recommend checking the duplicate theses before
-						submitting to avoid duplication.
-					</Typography.Text>
-				</Space>
-			),
-			okText: "Confirm Submit",
-			cancelText: "Check Duplicate Theses",
-			centered: true,
-			okButtonProps: { loading },
-			onOk: onConfirmSubmit,
-			onCancel: onCheckDuplicates,
-		});
-	},
-
-	approveWithDuplicates: (
-		thesisTitle: string,
-		duplicateCount: number,
-		onCheckDuplicates: () => void,
-		onConfirmApprove: () => void | Promise<void>,
-		loading = false,
-	) => {
-		Modal.confirm({
-			title: "Duplicate Thesis Detected",
-			content: (
-				<Space direction="vertical" size="small">
-					<Typography.Text>
-						We found {duplicateCount} similar thesis(es) that might be related
-						to this thesis.
-					</Typography.Text>
-					<Typography.Text>
-						<Typography.Text strong>Title:</Typography.Text> {thesisTitle}
-					</Typography.Text>
-					<Typography.Text strong style={{ color: "#faad14" }}>
-						Warning: We recommend checking the duplicate theses before approving
-						to avoid duplication.
-					</Typography.Text>
-				</Space>
-			),
-			okText: "Confirm Approve",
-			cancelText: "Check Duplicate Theses",
-			centered: true,
-			okButtonProps: { loading },
-			onOk: onConfirmApprove,
-			onCancel: onCheckDuplicates,
-		});
-	},
-};
-
-// Group-related confirmation modals
-export const GroupConfirmationModals = {
-	joinGroup: (
-		groupName: string,
-		onConfirm: () => void | Promise<void>,
-		loading = false,
-	) =>
-		ConfirmationModal.show({
-			title: "Join Group",
-			message: "Are you sure you want to join this group?",
-			details: groupName,
-			note: "You will become a member of this group immediately.",
-			noteType: "info",
-			okText: "Join Group",
-			loading,
-			onOk: onConfirm,
-		}),
-
-	requestToJoin: (
-		groupName: string,
-		onConfirm: () => void | Promise<void>,
-		loading = false,
-	) =>
-		ConfirmationModal.show({
-			title: "Request to Join Group",
-			message: "Are you sure you want to request to join this group?",
-			details: groupName,
-			note: "The group leader will review your request and decide whether to accept or reject it.",
-			noteType: "info",
-			okText: "Send Request",
-			loading,
-			onOk: onConfirm,
-		}),
-
-	cancelJoinRequest: (
-		groupName: string,
-		onConfirm: () => void | Promise<void>,
-		loading = false,
-	) =>
-		ConfirmationModal.show({
-			title: "Cancel Join Request",
-			message: "Are you sure you want to cancel your join request?",
-			details: groupName,
-			note: "You can send another request later if you change your mind.",
-			noteType: "warning",
-			okText: "Yes, Cancel Request",
-			okType: "danger",
-			loading,
-			onOk: onConfirm,
-		}),
-
-	removeMember: (
-		memberName: string,
-		onConfirm: () => void | Promise<void>,
-		loading = false,
-	) =>
-		ConfirmationModal.show({
-			title: "Remove Member",
-			message: "Are you sure you want to remove this member from the group?",
-			details: memberName,
-			note: "This action cannot be undone. The student will need to request to join again if they want to be part of this group.",
-			noteType: "danger",
-			okText: "Remove",
-			okType: "danger",
-			loading,
-			onOk: onConfirm,
-		}),
-
-	assignLeader: (
-		memberName: string,
-		onConfirm: () => void | Promise<void>,
-		loading = false,
-	) =>
-		ConfirmationModal.show({
-			title: "Assign New Leader",
-			message:
-				"Are you sure you want to make this member the leader of the group?",
-			details: memberName,
-			note: "You will no longer be the leader of this group and will not have access to leader-only functions.",
-			noteType: "warning",
-			okText: "Confirm",
-<<<<<<< HEAD
-=======
-			loading,
-			onOk: onConfirm,
-		}),
-
-	deleteGroup: (
-		groupName: string,
-		onConfirm: () => void | Promise<void>,
-		loading = false,
-		isAdminMode = false,
-	) =>
-		ConfirmationModal.show({
-			title: "Delete Group",
-			message: "Are you sure you want to delete this group?",
-			details: groupName,
-			note: isAdminMode
-				? "This action cannot be undone. Only empty groups (with no students) can be deleted."
-				: "This action cannot be undone. All group data will be permanently deleted.",
-			noteType: "danger",
-			okText: "Delete",
-			okType: "danger",
->>>>>>> 80b6f622
-			loading,
-			onOk: onConfirm,
-		}),
-
-	// Generic show method for custom modals
-	show: ConfirmationModal.show,
-};
-
-// Reviewer-related confirmation modals
-export const ReviewerConfirmationModals = {
-	saveDraft: (
-		groupName: string,
-		mainReviewerName: string,
-		secondaryReviewerName: string,
-		onConfirm: () => void | Promise<void>,
-		loading = false,
-	) =>
-		ConfirmationModal.show({
-			title: "Save Reviewer Draft",
-			message:
-				"Are you sure you want to save this reviewer assignment as draft?",
-			details: groupName,
-			note: `Main Reviewer: ${mainReviewerName}, Secondary Reviewer: ${secondaryReviewerName}. You can assign this draft later or modify it before final assignment.`,
-			noteType: "info",
-			okText: "Save Draft",
-			loading,
-			onOk: onConfirm,
-		}),
-
-	assignAllDrafts: (
-		draftCount: number,
-		onConfirm: () => void | Promise<void>,
-		loading = false,
-	) =>
-		ConfirmationModal.show({
-			title: "Assign All Reviewer Drafts",
-			message: `Are you sure you want to assign reviewers for ${draftCount} group assignments?`,
-			details: `This will assign all pending draft reviewer assignments to their respective groups.`,
-			note: "This action cannot be undone. All draft reviewer assignments will be processed immediately.",
-			noteType: "danger",
-			okText: "Yes, Assign All",
-			loading,
-			onOk: onConfirm,
-		}),
-
-	// Generic show method for custom modals
-	show: ConfirmationModal.show,
-};
+import { Modal, Space, Typography } from "antd";
+
+export interface ConfirmationModalProps {
+	title: string;
+	message: string;
+	details?: string;
+	note?: string;
+	noteType?: "info" | "warning" | "danger";
+	okText?: string;
+	cancelText?: string;
+	okType?: "default" | "primary" | "danger";
+	loading?: boolean;
+	centered?: boolean;
+	closeOnMaskClick?: boolean;
+	onOk: () => void | Promise<void>;
+	onCancel?: () => void;
+}
+
+export const ConfirmationModal = {
+	show: (props: ConfirmationModalProps) => {
+		const {
+			title,
+			message,
+			details,
+			note,
+			noteType = "info",
+			okText = "OK",
+			cancelText = "Cancel",
+			okType = "primary",
+			loading = false,
+			centered = true,
+			closeOnMaskClick = true,
+			onOk,
+			onCancel,
+		} = props;
+
+		// Determine note color based on type
+		const getNoteStyle = () => {
+			switch (noteType) {
+				case "warning":
+					return { color: "#faad14" };
+				case "danger":
+					return { color: "#ff4d4f" };
+				default:
+					return {};
+			}
+		};
+
+		// Determine note prefix based on type
+		const getNotePrefix = () => {
+			switch (noteType) {
+				case "warning":
+				case "danger":
+					return "Warning: ";
+				default:
+					return "Note: ";
+			}
+		};
+
+		Modal.confirm({
+			title,
+			content: (
+				<Space direction="vertical" size="small">
+					<Typography.Text>{message}</Typography.Text>
+					{details && (
+						<Typography.Text>
+							<Typography.Text strong>Title:</Typography.Text> {details}
+						</Typography.Text>
+					)}
+					{note && (
+						<Typography.Text strong style={getNoteStyle()}>
+							{getNotePrefix()}
+							{note}
+						</Typography.Text>
+					)}
+				</Space>
+			),
+			okText,
+			cancelText,
+			okType,
+			centered,
+			maskClosable: closeOnMaskClick,
+			...(loading && { okButtonProps: { loading } }),
+			onOk: onOk,
+			onCancel,
+		});
+	},
+};
+
+// Specific modal types for common thesis operations
+export const ThesisConfirmationModals = {
+	create: (
+		thesisTitle: string,
+		onConfirm: () => void | Promise<void>,
+		loading = false,
+	) =>
+		ConfirmationModal.show({
+			title: "Create Thesis",
+			message: "Are you sure you want to create this thesis?",
+			details: thesisTitle,
+			note: "Once created, you can edit the thesis details before submitting for review.",
+			noteType: "info",
+			okText: "Yes, Create",
+			loading,
+			onOk: onConfirm,
+		}),
+
+	delete: (
+		thesisTitle: string,
+		onConfirm: () => void | Promise<void>,
+		loading?: boolean,
+	) => {
+		const config = {
+			title: "Delete Thesis",
+			message: "Are you sure you want to delete this thesis?",
+			details: thesisTitle,
+			note: "This action cannot be undone.",
+			noteType: "danger" as const,
+			okText: "Yes, Delete",
+			okType: "danger" as const,
+			onOk: onConfirm,
+			...(loading !== undefined && { loading }),
+		};
+
+		return ConfirmationModal.show(config);
+	},
+
+	submit: (
+		thesisTitle: string,
+		onConfirm: () => void | Promise<void>,
+		loading?: boolean,
+	) => {
+		const config = {
+			title: "Submit Thesis for Review",
+			message: "Are you sure you want to submit this thesis for review?",
+			details: thesisTitle,
+			note: 'Once submitted, the status will change to "Pending" and the thesis will be reviewed by moderators.',
+			noteType: "info" as const,
+			okText: "Yes, Submit",
+			onOk: onConfirm,
+			...(loading !== undefined && { loading }),
+		};
+
+		return ConfirmationModal.show(config);
+	},
+
+	approve: (onConfirm: () => void | Promise<void>, loading = false) =>
+		ConfirmationModal.show({
+			title: "Approve Thesis",
+			message: "Are you sure you want to approve this thesis?",
+			note: 'Once approved, the thesis status will be changed to "Approved" and will be available for student registration.',
+			noteType: "info",
+			okText: "Yes, Approve",
+			loading,
+			onOk: onConfirm,
+		}),
+
+	reject: (onConfirm: () => void | Promise<void>, loading = false) =>
+		ConfirmationModal.show({
+			title: "Reject Thesis",
+			message: "Are you sure you want to reject this thesis?",
+			note: 'Once rejected, the thesis status will be changed to "Rejected" and the author will need to revise it.',
+			noteType: "warning",
+			okText: "Yes, Reject",
+			okType: "danger",
+			loading,
+			onOk: onConfirm,
+		}),
+
+	publish: (
+		thesisTitle: string,
+		isCurrentlyPublished: boolean,
+		onConfirm: () => void | Promise<void>,
+		loading = false,
+	) => {
+		const actionText = isCurrentlyPublished ? "unpublish" : "publish";
+		const statusText = isCurrentlyPublished ? "unpublished" : "published";
+
+		return ConfirmationModal.show({
+			title: `${isCurrentlyPublished ? "Unpublish" : "Publish"} Thesis`,
+			message: `Are you sure you want to ${actionText} this thesis?`,
+			details: thesisTitle,
+			note: `Once ${statusText}, the thesis will ${
+				isCurrentlyPublished
+					? "no longer be available for student selection"
+					: "be available for students to select for their projects"
+			}.`,
+			noteType: isCurrentlyPublished ? "warning" : "info",
+			okText: `Yes, ${isCurrentlyPublished ? "Unpublish" : "Publish"}`,
+			okType: isCurrentlyPublished ? "danger" : "primary",
+			loading,
+			onOk: onConfirm,
+		});
+	},
+
+	bulkPublish: (
+		publishCount: number,
+		totalSelected: number,
+		onConfirm: () => void | Promise<void>,
+		loading = false,
+	) => {
+		const skippedCount = totalSelected - publishCount;
+		const skippedMessage =
+			skippedCount > 0
+				? ` (${skippedCount} thesis(es) will be skipped as they are already published or assigned to groups)`
+				: "";
+
+		return ConfirmationModal.show({
+			title: "Bulk Publish Theses",
+			message: `Are you sure you want to publish ${publishCount} thesis(es)?`,
+			details: `${publishCount} out of ${totalSelected} selected thesis(es) will be published${skippedMessage}`,
+			note: "Once published, these theses will be available for students to select for their projects.",
+			noteType: "info",
+			okText: "Yes, Publish All",
+			loading,
+			onOk: onConfirm,
+		});
+	},
+
+	// Generic show method for custom modals (backwards compatibility)
+	show: ConfirmationModal.show,
+
+	// New duplicate thesis confirmation modals
+	submitWithDuplicates: (
+		thesisTitle: string,
+		duplicateCount: number,
+		onCheckDuplicates: () => void,
+		onConfirmSubmit: () => void | Promise<void>,
+		loading = false,
+	) => {
+		Modal.confirm({
+			title: "Duplicate Thesis Detected",
+			content: (
+				<Space direction="vertical" size="small">
+					<Typography.Text>
+						We found {duplicateCount} similar thesis(es) that might be related
+						to your submission.
+					</Typography.Text>
+					<Typography.Text>
+						<Typography.Text strong>Title:</Typography.Text> {thesisTitle}
+					</Typography.Text>
+					<Typography.Text strong style={{ color: "#faad14" }}>
+						Warning: We recommend checking the similar theses before submitting
+						to avoid duplication.
+					</Typography.Text>
+				</Space>
+			),
+			okText: "Confirm Submit",
+			cancelText: "Check Similar Theses",
+			centered: true,
+			okButtonProps: { loading },
+			onOk: onConfirmSubmit,
+			onCancel: onCheckDuplicates,
+		});
+	},
+
+	submitWithDuplicatesFromDetail: (
+		thesisTitle: string,
+		duplicateCount: number,
+		onCheckDuplicates: () => void,
+		onConfirmSubmit: () => void | Promise<void>,
+		loading = false,
+	) => {
+		Modal.confirm({
+			title: "Duplicate Thesis Detected",
+			content: (
+				<Space direction="vertical" size="small">
+					<Typography.Text>
+						We found {duplicateCount} similar thesis(es) that might be related
+						to your submission.
+					</Typography.Text>
+					<Typography.Text>
+						<Typography.Text strong>Title:</Typography.Text> {thesisTitle}
+					</Typography.Text>
+					<Typography.Text strong style={{ color: "#faad14" }}>
+						Warning: We recommend checking the duplicate theses before
+						submitting to avoid duplication.
+					</Typography.Text>
+				</Space>
+			),
+			okText: "Confirm Submit",
+			cancelText: "Check Duplicate Theses",
+			centered: true,
+			okButtonProps: { loading },
+			onOk: onConfirmSubmit,
+			onCancel: onCheckDuplicates,
+		});
+	},
+
+	approveWithDuplicates: (
+		thesisTitle: string,
+		duplicateCount: number,
+		onCheckDuplicates: () => void,
+		onConfirmApprove: () => void | Promise<void>,
+		loading = false,
+	) => {
+		Modal.confirm({
+			title: "Duplicate Thesis Detected",
+			content: (
+				<Space direction="vertical" size="small">
+					<Typography.Text>
+						We found {duplicateCount} similar thesis(es) that might be related
+						to this thesis.
+					</Typography.Text>
+					<Typography.Text>
+						<Typography.Text strong>Title:</Typography.Text> {thesisTitle}
+					</Typography.Text>
+					<Typography.Text strong style={{ color: "#faad14" }}>
+						Warning: We recommend checking the duplicate theses before approving
+						to avoid duplication.
+					</Typography.Text>
+				</Space>
+			),
+			okText: "Confirm Approve",
+			cancelText: "Check Duplicate Theses",
+			centered: true,
+			okButtonProps: { loading },
+			onOk: onConfirmApprove,
+			onCancel: onCheckDuplicates,
+		});
+	},
+};
+
+// Group-related confirmation modals
+export const GroupConfirmationModals = {
+	joinGroup: (
+		groupName: string,
+		onConfirm: () => void | Promise<void>,
+		loading = false,
+	) =>
+		ConfirmationModal.show({
+			title: "Join Group",
+			message: "Are you sure you want to join this group?",
+			details: groupName,
+			note: "You will become a member of this group immediately.",
+			noteType: "info",
+			okText: "Join Group",
+			loading,
+			onOk: onConfirm,
+		}),
+
+	requestToJoin: (
+		groupName: string,
+		onConfirm: () => void | Promise<void>,
+		loading = false,
+	) =>
+		ConfirmationModal.show({
+			title: "Request to Join Group",
+			message: "Are you sure you want to request to join this group?",
+			details: groupName,
+			note: "The group leader will review your request and decide whether to accept or reject it.",
+			noteType: "info",
+			okText: "Send Request",
+			loading,
+			onOk: onConfirm,
+		}),
+
+	cancelJoinRequest: (
+		groupName: string,
+		onConfirm: () => void | Promise<void>,
+		loading = false,
+	) =>
+		ConfirmationModal.show({
+			title: "Cancel Join Request",
+			message: "Are you sure you want to cancel your join request?",
+			details: groupName,
+			note: "You can send another request later if you change your mind.",
+			noteType: "warning",
+			okText: "Yes, Cancel Request",
+			okType: "danger",
+			loading,
+			onOk: onConfirm,
+		}),
+
+	removeMember: (
+		memberName: string,
+		onConfirm: () => void | Promise<void>,
+		loading = false,
+	) =>
+		ConfirmationModal.show({
+			title: "Remove Member",
+			message: "Are you sure you want to remove this member from the group?",
+			details: memberName,
+			note: "This action cannot be undone. The student will need to request to join again if they want to be part of this group.",
+			noteType: "danger",
+			okText: "Remove",
+			okType: "danger",
+			loading,
+			onOk: onConfirm,
+		}),
+
+	assignLeader: (
+		memberName: string,
+		onConfirm: () => void | Promise<void>,
+		loading = false,
+	) =>
+		ConfirmationModal.show({
+			title: "Assign New Leader",
+			message:
+				"Are you sure you want to make this member the leader of the group?",
+			details: memberName,
+			note: "You will no longer be the leader of this group and will not have access to leader-only functions.",
+			noteType: "warning",
+			okText: "Confirm",
+			loading,
+			onOk: onConfirm,
+		}),
+
+	deleteGroup: (
+		groupName: string,
+		onConfirm: () => void | Promise<void>,
+		loading = false,
+		isAdminMode = false,
+	) =>
+		ConfirmationModal.show({
+			title: "Delete Group",
+			message: "Are you sure you want to delete this group?",
+			details: groupName,
+			note: isAdminMode
+				? "This action cannot be undone. Only empty groups (with no students) can be deleted."
+				: "This action cannot be undone. All group data will be permanently deleted.",
+			noteType: "danger",
+			okText: "Delete",
+			okType: "danger",
+			loading,
+			onOk: onConfirm,
+		}),
+
+	// Generic show method for custom modals
+	show: ConfirmationModal.show,
+};
+
+// Reviewer-related confirmation modals
+export const ReviewerConfirmationModals = {
+	saveDraft: (
+		groupName: string,
+		mainReviewerName: string,
+		secondaryReviewerName: string,
+		onConfirm: () => void | Promise<void>,
+		loading = false,
+	) =>
+		ConfirmationModal.show({
+			title: "Save Reviewer Draft",
+			message:
+				"Are you sure you want to save this reviewer assignment as draft?",
+			details: groupName,
+			note: `Main Reviewer: ${mainReviewerName}, Secondary Reviewer: ${secondaryReviewerName}. You can assign this draft later or modify it before final assignment.`,
+			noteType: "info",
+			okText: "Save Draft",
+			loading,
+			onOk: onConfirm,
+		}),
+
+	assignAllDrafts: (
+		draftCount: number,
+		onConfirm: () => void | Promise<void>,
+		loading = false,
+	) =>
+		ConfirmationModal.show({
+			title: "Assign All Reviewer Drafts",
+			message: `Are you sure you want to assign reviewers for ${draftCount} group assignments?`,
+			details: `This will assign all pending draft reviewer assignments to their respective groups.`,
+			note: "This action cannot be undone. All draft reviewer assignments will be processed immediately.",
+			noteType: "danger",
+			okText: "Yes, Assign All",
+			loading,
+			onOk: onConfirm,
+		}),
+
+	// Generic show method for custom modals
+	show: ConfirmationModal.show,
+};