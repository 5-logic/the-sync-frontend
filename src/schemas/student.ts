<<<<<<< HEAD
import { z } from 'zod';

import { GenderSchema, SkillLevelSchema } from '@/schemas/_enums';
import { UserSchema } from '@/schemas/user';

export const StudentSchema = UserSchema.extend({
	studentId: z.string().min(1).max(6),
	majorId: z.string().uuid(),
});

export const StudentSkillSchema = z.object({
	studentId: z.string(),
	skillId: z.string().uuid(),
	level: SkillLevelSchema,
});

export const StudentCreateSchema = StudentSchema.extend({
	semesterId: z.string().uuid(),
})
	.omit({
		id: true,
		password: true,
		isActive: true,
		createdAt: true,
		updatedAt: true,
	})
	.extend({
		majorId: z.string().uuid(),
	});

// Schema for individual student in import operation
export const ImportStudentItemSchema = z.object({
	studentId: z.string().min(1).max(6),
	email: z.string().email(),
	fullName: z.string().min(1),
	password: z.string().min(12),
	gender: GenderSchema,
	phoneNumber: z.string().min(1),
});

// Schema for batch import operation
export const ImportStudentSchema = z.object({
	semesterId: z.string().uuid(),
	majorId: z.string().uuid(),
	students: z.array(ImportStudentItemSchema).min(1),
});

export const StudentUpdateSchema = StudentSchema.pick({
	fullName: true,
	gender: true,
	phoneNumber: true,
}).partial();

export const StudentToggleStatusSchema = StudentSchema.pick({
	isActive: true,
});

export const StudentSkillCreateSchema = StudentSkillSchema;
export const StudentSkillUpdateSchema = StudentSkillSchema.pick({
	studentId: true,
	skillId: true,
}).extend({
	level: SkillLevelSchema.optional(),
});

// Export inferred types
export type Student = z.infer<typeof StudentSchema>;
export type StudentCreate = z.infer<typeof StudentCreateSchema>;
export type StudentUpdate = z.infer<typeof StudentUpdateSchema>;
export type StudentToggleStatus = z.infer<typeof StudentToggleStatusSchema>;
export type ImportStudentItem = z.infer<typeof ImportStudentItemSchema>;
export type ImportStudent = z.infer<typeof ImportStudentSchema>;
export type StudentSkill = z.infer<typeof StudentSkillSchema>;
export type StudentSkillCreate = z.infer<typeof StudentSkillCreateSchema>;
export type StudentSkillUpdate = z.infer<typeof StudentSkillUpdateSchema>;
=======
import { z } from 'zod';

import { GenderSchema, SkillLevelSchema } from '@/schemas/_enums';
import { UserSchema } from '@/schemas/user';

export const StudentSchema = UserSchema.extend({
	studentCode: z.string().min(1).max(6),
	majorId: z.string().uuid(),
});

export const StudentSkillSchema = z.object({
	studentCode: z.string(),
	skillId: z.string().uuid(),
	level: SkillLevelSchema,
});

export const StudentCreateSchema = StudentSchema.extend({
	semesterId: z.string().uuid(),
})
	.omit({
		id: true,
		password: true,
		isActive: true,
		createdAt: true,
		updatedAt: true,
	})
	.extend({
		majorId: z.string().uuid(),
	});

// Schema for individual student in import operation
export const ImportStudentItemSchema = z.object({
	studentCode: z.string().min(1).max(6),
	email: z.string().email(),
	fullName: z.string().min(1),
	password: z.string().min(12),
	gender: GenderSchema,
	phoneNumber: z.string().min(1),
});

// Schema for batch import operation
export const ImportStudentSchema = z.object({
	semesterId: z.string().uuid(),
	majorId: z.string().uuid(),
	students: z.array(ImportStudentItemSchema).min(1),
});

export const StudentUpdateSchema = StudentSchema.pick({
	studentCode: true,
	email: true,
	fullName: true,
	gender: true,
	phoneNumber: true,
	majorId: true,
}).partial();

export const StudentToggleStatusSchema = StudentSchema.pick({
	isActive: true,
});

export const StudentSkillCreateSchema = StudentSkillSchema;
export const StudentSkillUpdateSchema = StudentSkillSchema.pick({
	studentCode: true,
	skillId: true,
}).extend({
	level: SkillLevelSchema.optional(),
});

// Export inferred types
export type Student = z.infer<typeof StudentSchema>;
export type StudentCreate = z.infer<typeof StudentCreateSchema>;
export type StudentUpdate = z.infer<typeof StudentUpdateSchema>;
export type StudentToggleStatus = z.infer<typeof StudentToggleStatusSchema>;
export type ImportStudentItem = z.infer<typeof ImportStudentItemSchema>;
export type ImportStudent = z.infer<typeof ImportStudentSchema>;
export type StudentSkill = z.infer<typeof StudentSkillSchema>;
export type StudentSkillCreate = z.infer<typeof StudentSkillCreateSchema>;
export type StudentSkillUpdate = z.infer<typeof StudentSkillUpdateSchema>;
>>>>>>> 808bc2e6
<|MERGE_RESOLUTION|>--- conflicted
+++ resolved
@@ -1,156 +1,78 @@
-<<<<<<< HEAD
-import { z } from 'zod';
-
-import { GenderSchema, SkillLevelSchema } from '@/schemas/_enums';
-import { UserSchema } from '@/schemas/user';
-
-export const StudentSchema = UserSchema.extend({
-	studentId: z.string().min(1).max(6),
-	majorId: z.string().uuid(),
-});
-
-export const StudentSkillSchema = z.object({
-	studentId: z.string(),
-	skillId: z.string().uuid(),
-	level: SkillLevelSchema,
-});
-
-export const StudentCreateSchema = StudentSchema.extend({
-	semesterId: z.string().uuid(),
-})
-	.omit({
-		id: true,
-		password: true,
-		isActive: true,
-		createdAt: true,
-		updatedAt: true,
-	})
-	.extend({
-		majorId: z.string().uuid(),
-	});
-
-// Schema for individual student in import operation
-export const ImportStudentItemSchema = z.object({
-	studentId: z.string().min(1).max(6),
-	email: z.string().email(),
-	fullName: z.string().min(1),
-	password: z.string().min(12),
-	gender: GenderSchema,
-	phoneNumber: z.string().min(1),
-});
-
-// Schema for batch import operation
-export const ImportStudentSchema = z.object({
-	semesterId: z.string().uuid(),
-	majorId: z.string().uuid(),
-	students: z.array(ImportStudentItemSchema).min(1),
-});
-
-export const StudentUpdateSchema = StudentSchema.pick({
-	fullName: true,
-	gender: true,
-	phoneNumber: true,
-}).partial();
-
-export const StudentToggleStatusSchema = StudentSchema.pick({
-	isActive: true,
-});
-
-export const StudentSkillCreateSchema = StudentSkillSchema;
-export const StudentSkillUpdateSchema = StudentSkillSchema.pick({
-	studentId: true,
-	skillId: true,
-}).extend({
-	level: SkillLevelSchema.optional(),
-});
-
-// Export inferred types
-export type Student = z.infer<typeof StudentSchema>;
-export type StudentCreate = z.infer<typeof StudentCreateSchema>;
-export type StudentUpdate = z.infer<typeof StudentUpdateSchema>;
-export type StudentToggleStatus = z.infer<typeof StudentToggleStatusSchema>;
-export type ImportStudentItem = z.infer<typeof ImportStudentItemSchema>;
-export type ImportStudent = z.infer<typeof ImportStudentSchema>;
-export type StudentSkill = z.infer<typeof StudentSkillSchema>;
-export type StudentSkillCreate = z.infer<typeof StudentSkillCreateSchema>;
-export type StudentSkillUpdate = z.infer<typeof StudentSkillUpdateSchema>;
-=======
-import { z } from 'zod';
-
-import { GenderSchema, SkillLevelSchema } from '@/schemas/_enums';
-import { UserSchema } from '@/schemas/user';
-
-export const StudentSchema = UserSchema.extend({
-	studentCode: z.string().min(1).max(6),
-	majorId: z.string().uuid(),
-});
-
-export const StudentSkillSchema = z.object({
-	studentCode: z.string(),
-	skillId: z.string().uuid(),
-	level: SkillLevelSchema,
-});
-
-export const StudentCreateSchema = StudentSchema.extend({
-	semesterId: z.string().uuid(),
-})
-	.omit({
-		id: true,
-		password: true,
-		isActive: true,
-		createdAt: true,
-		updatedAt: true,
-	})
-	.extend({
-		majorId: z.string().uuid(),
-	});
-
-// Schema for individual student in import operation
-export const ImportStudentItemSchema = z.object({
-	studentCode: z.string().min(1).max(6),
-	email: z.string().email(),
-	fullName: z.string().min(1),
-	password: z.string().min(12),
-	gender: GenderSchema,
-	phoneNumber: z.string().min(1),
-});
-
-// Schema for batch import operation
-export const ImportStudentSchema = z.object({
-	semesterId: z.string().uuid(),
-	majorId: z.string().uuid(),
-	students: z.array(ImportStudentItemSchema).min(1),
-});
-
-export const StudentUpdateSchema = StudentSchema.pick({
-	studentCode: true,
-	email: true,
-	fullName: true,
-	gender: true,
-	phoneNumber: true,
-	majorId: true,
-}).partial();
-
-export const StudentToggleStatusSchema = StudentSchema.pick({
-	isActive: true,
-});
-
-export const StudentSkillCreateSchema = StudentSkillSchema;
-export const StudentSkillUpdateSchema = StudentSkillSchema.pick({
-	studentCode: true,
-	skillId: true,
-}).extend({
-	level: SkillLevelSchema.optional(),
-});
-
-// Export inferred types
-export type Student = z.infer<typeof StudentSchema>;
-export type StudentCreate = z.infer<typeof StudentCreateSchema>;
-export type StudentUpdate = z.infer<typeof StudentUpdateSchema>;
-export type StudentToggleStatus = z.infer<typeof StudentToggleStatusSchema>;
-export type ImportStudentItem = z.infer<typeof ImportStudentItemSchema>;
-export type ImportStudent = z.infer<typeof ImportStudentSchema>;
-export type StudentSkill = z.infer<typeof StudentSkillSchema>;
-export type StudentSkillCreate = z.infer<typeof StudentSkillCreateSchema>;
-export type StudentSkillUpdate = z.infer<typeof StudentSkillUpdateSchema>;
->>>>>>> 808bc2e6
+import { z } from 'zod';
+
+import { GenderSchema, SkillLevelSchema } from '@/schemas/_enums';
+import { UserSchema } from '@/schemas/user';
+
+export const StudentSchema = UserSchema.extend({
+	studentCode: z.string().min(1).max(6),
+	majorId: z.string().uuid(),
+});
+
+export const StudentSkillSchema = z.object({
+	studentCode: z.string(),
+	skillId: z.string().uuid(),
+	level: SkillLevelSchema,
+});
+
+export const StudentCreateSchema = StudentSchema.extend({
+	semesterId: z.string().uuid(),
+})
+	.omit({
+		id: true,
+		password: true,
+		isActive: true,
+		createdAt: true,
+		updatedAt: true,
+	})
+	.extend({
+		majorId: z.string().uuid(),
+	});
+
+// Schema for individual student in import operation
+export const ImportStudentItemSchema = z.object({
+	studentCode: z.string().min(1).max(6),
+	email: z.string().email(),
+	fullName: z.string().min(1),
+	password: z.string().min(12),
+	gender: GenderSchema,
+	phoneNumber: z.string().min(1),
+});
+
+// Schema for batch import operation
+export const ImportStudentSchema = z.object({
+	semesterId: z.string().uuid(),
+	majorId: z.string().uuid(),
+	students: z.array(ImportStudentItemSchema).min(1),
+});
+
+export const StudentUpdateSchema = StudentSchema.pick({
+	studentCode: true,
+	email: true,
+	fullName: true,
+	gender: true,
+	phoneNumber: true,
+	majorId: true,
+}).partial();
+
+export const StudentToggleStatusSchema = StudentSchema.pick({
+	isActive: true,
+});
+
+export const StudentSkillCreateSchema = StudentSkillSchema;
+export const StudentSkillUpdateSchema = StudentSkillSchema.pick({
+	studentCode: true,
+	skillId: true,
+}).extend({
+	level: SkillLevelSchema.optional(),
+});
+
+// Export inferred types
+export type Student = z.infer<typeof StudentSchema>;
+export type StudentCreate = z.infer<typeof StudentCreateSchema>;
+export type StudentUpdate = z.infer<typeof StudentUpdateSchema>;
+export type StudentToggleStatus = z.infer<typeof StudentToggleStatusSchema>;
+export type ImportStudentItem = z.infer<typeof ImportStudentItemSchema>;
+export type ImportStudent = z.infer<typeof ImportStudentSchema>;
+export type StudentSkill = z.infer<typeof StudentSkillSchema>;
+export type StudentSkillCreate = z.infer<typeof StudentSkillCreateSchema>;
+export type StudentSkillUpdate = z.infer<typeof StudentSkillUpdateSchema>;