--- conflicted
+++ resolved
@@ -1,68 +1,34 @@
-<<<<<<< HEAD
-import { z } from 'zod';
-
-import { UserSchema } from '@/schemas/user';
-
-export const LecturerSchema = UserSchema.extend({
-	isModerator: z.boolean().default(false),
-	createdAt: z.date(),
-	updatedAt: z.date(),
-});
-
-export const LecturerCreateSchema = LecturerSchema.pick({
-	fullName: true,
-	email: true,
-	phoneNumber: true,
-	gender: true,
-});
-
-export const LecturerUpdateSchema = LecturerSchema.pick({
-	isModerator: true,
-});
-
-export const LecturerToggleStatusSchema = z.object({
-	isActive: z.boolean().optional(),
-	isModerator: z.boolean().optional(),
-});
-
-// Export inferred types
-export type Lecturer = z.infer<typeof LecturerSchema>;
-export type LecturerCreate = z.infer<typeof LecturerCreateSchema>;
-export type LecturerUpdate = z.infer<typeof LecturerUpdateSchema>;
-export type LecturerToggleStatus = z.infer<typeof LecturerToggleStatusSchema>;
-=======
-import { z } from 'zod';
-
-import { UserSchema } from '@/schemas/user';
-
-export const LecturerSchema = UserSchema.extend({
-	isModerator: z.boolean().default(false),
-	createdAt: z.date(),
-	updatedAt: z.date(),
-});
-
-export const LecturerCreateSchema = LecturerSchema.pick({
-	fullName: true,
-	email: true,
-	phoneNumber: true,
-	gender: true,
-});
-
-export const LecturerUpdateSchema = LecturerSchema.pick({
-	fullName: true,
-	email: true,
-	phoneNumber: true,
-	gender: true,
-}).partial();
-
-export const LecturerToggleStatusSchema = z.object({
-	isActive: z.boolean().optional(),
-	isModerator: z.boolean().optional(),
-});
-
-// Export inferred types
-export type Lecturer = z.infer<typeof LecturerSchema>;
-export type LecturerCreate = z.infer<typeof LecturerCreateSchema>;
-export type LecturerUpdate = z.infer<typeof LecturerUpdateSchema>;
-export type LecturerToggleStatus = z.infer<typeof LecturerToggleStatusSchema>;
->>>>>>> 808bc2e6
+import { z } from 'zod';
+
+import { UserSchema } from '@/schemas/user';
+
+export const LecturerSchema = UserSchema.extend({
+	isModerator: z.boolean().default(false),
+	createdAt: z.date(),
+	updatedAt: z.date(),
+});
+
+export const LecturerCreateSchema = LecturerSchema.pick({
+	fullName: true,
+	email: true,
+	phoneNumber: true,
+	gender: true,
+});
+
+export const LecturerUpdateSchema = LecturerSchema.pick({
+	fullName: true,
+	email: true,
+	phoneNumber: true,
+	gender: true,
+}).partial();
+
+export const LecturerToggleStatusSchema = z.object({
+	isActive: z.boolean().optional(),
+	isModerator: z.boolean().optional(),
+});
+
+// Export inferred types
+export type Lecturer = z.infer<typeof LecturerSchema>;
+export type LecturerCreate = z.infer<typeof LecturerCreateSchema>;
+export type LecturerUpdate = z.infer<typeof LecturerUpdateSchema>;
+export type LecturerToggleStatus = z.infer<typeof LecturerToggleStatusSchema>;