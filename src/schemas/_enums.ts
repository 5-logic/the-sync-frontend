--- conflicted
+++ resolved
@@ -22,11 +22,6 @@
 	'Picking',
 	'Ongoing',
 	'End',
-<<<<<<< HEAD
-]);
-export const OngoingPhaseSchema = z.enum(['ScopeAdjustable', 'ScopeLocked']);
-export const EnrollmentStatusSchema = z.enum(['Failed', 'Ongoing', 'Passed']);
-=======
 ]);
 export const OngoingPhaseSchema = z.enum(['ScopeAdjustable', 'ScopeLocked']);
 export const EnrollmentStatusSchema = z.enum([
@@ -35,7 +30,6 @@
 	'Ongoing',
 	'Passed',
 ]);
->>>>>>> 267dc7e0
 export const ChecklistReviewAcceptanceSchema = z.enum([
 	'Yes',
 	'No',
