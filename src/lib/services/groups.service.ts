import httpClient from "@/lib/services/_httpClient";
import { ApiResponse } from "@/schemas/_common";
<<<<<<< HEAD
import { GroupDashboard } from "@/schemas/group";
=======
import {
	GroupDashboard,
	CreateMultipleGroupsRequest,
	CreatedGroup,
} from "@/schemas/group";
>>>>>>> 572f4d23

// Group interfaces
export interface GroupCreate {
	name: string;
	projectDirection?: string;
	skillIds?: string[];
	responsibilityIds?: string[];
}

export interface GroupUpdate {
	name?: string;
	projectDirection?: string;
	skillIds?: string[];
	responsibilityIds?: string[];
}

export interface Group {
	id: string;
	code: string;
	name: string;
	projectDirection?: string;
	createdAt: string;
	updatedAt: string;
	semester: {
		id: string;
		name: string;
		code: string;
		status: string;
	};
	memberCount: number;
	skillCount: number;
	responsibilityCount: number;
	leader: {
		student: {
			userId: string;
			studentCode: string;
			user: {
				id: string;
				fullName: string;
			};
		};
	};
}

export interface MilestoneSubmission {
	id: string;
	groupId: string;
	milestoneId: string;
	documents: string[];
	status: "Submitted" | "Not Submitted";
	createdAt: string;
	updatedAt: string;
	milestone: {
		id: string;
		name: string;
		startDate: string;
		endDate: string;
	};
	assignmentReviews: unknown[];
	reviews: unknown[];
}

// Interface for formatted group response
export interface FormattedGroup {
	id: string;
	code: string;
	name: string;
	projectDirection?: string;
	semesterId: string;
	thesisId?: string;
	studentCount: number;
	students: Array<{
		studentCode: string;
		fullName: string;
	}>;
	createdAt: string;
	updatedAt: string;
}

// Interface for the new supervise API response
export interface SupervisedGroup {
	id: string;
	code: string;
	name: string;
	projectDirection?: string;
	semesterId: string;
	thesisId: string;
	createdAt: string;
	updatedAt: string;
	thesis: {
		id: string;
		englishName: string;
		vietnameseName: string;
		abbreviation: string;
		description: string;
		domain: string;
		status: string;
		isPublish: boolean;
		groupId: string;
		lecturerId: string;
		semesterId: string;
		createdAt: string;
		updatedAt: string;
		lecturer: {
			userId: string;
			isModerator: boolean;
			user: {
				id: string;
				fullName: string;
				email: string;
				password: string;
				gender: string;
				phoneNumber: string;
				isActive: boolean;
				createdAt: string;
				updatedAt: string;
			};
		};
	};
	semester: {
		id: string;
		name: string;
		code: string;
		maxGroup: number;
		status: string;
		ongoingPhase: string | null;
		defaultThesesPerLecturer: number;
		maxThesesPerLecturer: number;
		createdAt: string;
		updatedAt: string;
	};
	studentGroupParticipations: Array<{
		studentId: string;
		groupId: string;
		semesterId: string;
		isLeader: boolean;
		student: {
			userId: string;
			studentCode: string;
			majorId: string;
			user: {
				id: string;
				fullName: string;
				email: string;
				password: string;
				gender: string;
				phoneNumber: string;
				isActive: boolean;
				createdAt: string;
				updatedAt: string;
			};
			major: {
				id: string;
				name: string;
				code: string;
				createdAt: string;
				updatedAt: string;
			};
		};
	}>;
	groupRequiredSkills?: Array<{
		groupId: string;
		skillId: string;
		skill: {
			id: string;
			name: string;
			skillSetId: string;
			createdAt: string;
			updatedAt: string;
			skillSet: {
				id: string;
				name: string;
				createdAt: string;
				updatedAt: string;
			};
		};
	}>;
	groupExpectedResponsibilities?: Array<{
		groupId: string;
		responsibilityId: string;
		responsibility: {
			id: string;
			name: string;
			createdAt: string;
			updatedAt: string;
		};
	}>;
}

class GroupService {
	private readonly baseUrl = "/groups";

	async create(createGroupDto: GroupCreate): Promise<ApiResponse<Group>> {
		const response = await httpClient.post<ApiResponse<Group>>(
			this.baseUrl,
			createGroupDto,
		);
		return response.data;
	}

	async findAll(): Promise<ApiResponse<Group[]>> {
		const response = await httpClient.get<ApiResponse<Group[]>>(this.baseUrl);
		return response.data;
	}

	async findOne(id: string): Promise<ApiResponse<GroupDashboard>> {
		const response = await httpClient.get<ApiResponse<GroupDashboard>>(
			`${this.baseUrl}/${id}`,
		);
		return response.data;
	}

	async update(
		id: string,
		updateGroupDto: GroupUpdate,
	): Promise<ApiResponse<GroupDashboard>> {
		const response = await httpClient.put<ApiResponse<GroupDashboard>>(
			`${this.baseUrl}/${id}`,
			updateGroupDto,
		);
		return response.data;
	}

	async getStudentGroup(): Promise<ApiResponse<GroupDashboard[]>> {
		const response = await httpClient.get<ApiResponse<GroupDashboard[]>>(
			`${this.baseUrl}/student`,
		);
		return response.data;
	}

	async getStudentGroupById(
		studentId: string,
	): Promise<ApiResponse<GroupDashboard[]>> {
		const response = await httpClient.get<ApiResponse<GroupDashboard[]>>(
			`${this.baseUrl}/student/${studentId}`,
		);
		return response.data;
	}

	async getPublicGroupDetail(
		groupId: string,
	): Promise<ApiResponse<GroupDashboard>> {
		const response = await httpClient.get<ApiResponse<GroupDashboard>>(
			`${this.baseUrl}/${groupId}`,
		);
		return response.data;
	}

	async leaveGroup(groupId: string): Promise<ApiResponse<void>> {
		const response = await httpClient.put<ApiResponse<void>>(
			`${this.baseUrl}/${groupId}/leave`,
		);
		return response.data;
	}

	async deleteGroup(groupId: string): Promise<ApiResponse<void>> {
		const response = await httpClient.delete<ApiResponse<void>>(
			`${this.baseUrl}/${groupId}`,
		);
		return response.data;
	}

	async removeMember(
		groupId: string,
		studentId: string,
	): Promise<ApiResponse<void>> {
		const response = await httpClient.put<ApiResponse<void>>(
			`${this.baseUrl}/${groupId}/remove-student`,
			{ studentId },
		);
		return response.data;
	}

	async changeLeader(
		groupId: string,
		newLeaderId: string,
	): Promise<ApiResponse<void>> {
		const response = await httpClient.put<ApiResponse<void>>(
			`${this.baseUrl}/${groupId}/change-leader`,
			{ newLeaderId },
		);
		return response.data;
	}

	async assignStudent(
		groupId: string,
		studentId: string,
	): Promise<ApiResponse<void>> {
		const response = await httpClient.put<ApiResponse<void>>(
			`${this.baseUrl}/${groupId}/assign-student`,
			{ studentId },
		);
		return response.data;
	}

	async pickThesis(
		groupId: string,
		thesisId: string,
	): Promise<ApiResponse<void>> {
		const response = await httpClient.put<ApiResponse<void>>(
			`${this.baseUrl}/${groupId}/pick-thesis`,
			{ thesisId },
		);
		return response.data;
	}

	async unpickThesis(groupId: string): Promise<ApiResponse<void>> {
		const response = await httpClient.put<ApiResponse<void>>(
			`${this.baseUrl}/${groupId}/unpick-thesis`,
		);
		return response.data;
	}

	async submitMilestone(
		groupId: string,
		milestoneId: string,
		documents: string[],
	): Promise<ApiResponse<void>> {
		const response = await httpClient.post<ApiResponse<void>>(
			`${this.baseUrl}/${groupId}/milestones/${milestoneId}`,
			{ documents },
		);
		return response.data;
	}

	async updateMilestoneSubmission(
		groupId: string,
		milestoneId: string,
		documents: string[],
	): Promise<ApiResponse<void>> {
		const response = await httpClient.put<ApiResponse<void>>(
			`${this.baseUrl}/${groupId}/milestones/${milestoneId}`,
			{ documents },
		);
		return response.data;
	}

	async getSubmissions(
		groupId: string,
	): Promise<ApiResponse<MilestoneSubmission[]>> {
		const response = await httpClient.get<ApiResponse<MilestoneSubmission[]>>(
			`${this.baseUrl}/${groupId}/submissions`,
		);
		return response.data;
	}

	async findSuperviseGroupsBySemester(
		semesterId: string,
	): Promise<ApiResponse<SupervisedGroup[]>> {
		const response = await httpClient.get<ApiResponse<SupervisedGroup[]>>(
			`${this.baseUrl}/supervise/semester/${semesterId}`,
		);
		return response.data;
	}

	/**
	 * Create multiple empty groups for a semester (Admin only)
	 * POST /groups/admin
	 */
	async createMultipleGroups(
		createRequest: CreateMultipleGroupsRequest,
	): Promise<ApiResponse<CreatedGroup[]>> {
		const response = await httpClient.post<ApiResponse<CreatedGroup[]>>(
			`${this.baseUrl}/admin`,
			createRequest,
		);
		return response.data;
	}

	/**
	 * Delete an empty group (Admin only)
	 * DELETE /groups/admin/{groupId}
	 * Only allows deletion of empty groups (groups with no student participations)
	 * Returns: {"success":true,"statusCode":200,"data":true} on success
	 */
	async deleteGroupAdmin(groupId: string): Promise<ApiResponse<boolean>> {
		const response = await httpClient.delete<ApiResponse<boolean>>(
			`${this.baseUrl}/admin/${groupId}`,
		);
		return response.data;
	}

	/**
	 * Format and reorganize all groups in a semester (Admin only)
	 * PUT /groups/admin/format/{semesterId}
	 * Reorganizes all existing groups in the semester by priority and updates their codes
	 */
	async formatGroupsInSemester(
		semesterId: string,
	): Promise<ApiResponse<FormattedGroup[]>> {
		const response = await httpClient.put<ApiResponse<FormattedGroup[]>>(
			`${this.baseUrl}/admin/format/${semesterId}`,
		);
		return response.data;
	}
}

const groupService = new GroupService();
export default groupService;
<|MERGE_RESOLUTION|>--- conflicted
+++ resolved
@@ -1,410 +1,406 @@
-import httpClient from "@/lib/services/_httpClient";
-import { ApiResponse } from "@/schemas/_common";
-<<<<<<< HEAD
-import { GroupDashboard } from "@/schemas/group";
-=======
-import {
-	GroupDashboard,
-	CreateMultipleGroupsRequest,
-	CreatedGroup,
-} from "@/schemas/group";
->>>>>>> 572f4d23
-
-// Group interfaces
-export interface GroupCreate {
-	name: string;
-	projectDirection?: string;
-	skillIds?: string[];
-	responsibilityIds?: string[];
-}
-
-export interface GroupUpdate {
-	name?: string;
-	projectDirection?: string;
-	skillIds?: string[];
-	responsibilityIds?: string[];
-}
-
-export interface Group {
-	id: string;
-	code: string;
-	name: string;
-	projectDirection?: string;
-	createdAt: string;
-	updatedAt: string;
-	semester: {
-		id: string;
-		name: string;
-		code: string;
-		status: string;
-	};
-	memberCount: number;
-	skillCount: number;
-	responsibilityCount: number;
-	leader: {
-		student: {
-			userId: string;
-			studentCode: string;
-			user: {
-				id: string;
-				fullName: string;
-			};
-		};
-	};
-}
-
-export interface MilestoneSubmission {
-	id: string;
-	groupId: string;
-	milestoneId: string;
-	documents: string[];
-	status: "Submitted" | "Not Submitted";
-	createdAt: string;
-	updatedAt: string;
-	milestone: {
-		id: string;
-		name: string;
-		startDate: string;
-		endDate: string;
-	};
-	assignmentReviews: unknown[];
-	reviews: unknown[];
-}
-
-// Interface for formatted group response
-export interface FormattedGroup {
-	id: string;
-	code: string;
-	name: string;
-	projectDirection?: string;
-	semesterId: string;
-	thesisId?: string;
-	studentCount: number;
-	students: Array<{
-		studentCode: string;
-		fullName: string;
-	}>;
-	createdAt: string;
-	updatedAt: string;
-}
-
-// Interface for the new supervise API response
-export interface SupervisedGroup {
-	id: string;
-	code: string;
-	name: string;
-	projectDirection?: string;
-	semesterId: string;
-	thesisId: string;
-	createdAt: string;
-	updatedAt: string;
-	thesis: {
-		id: string;
-		englishName: string;
-		vietnameseName: string;
-		abbreviation: string;
-		description: string;
-		domain: string;
-		status: string;
-		isPublish: boolean;
-		groupId: string;
-		lecturerId: string;
-		semesterId: string;
-		createdAt: string;
-		updatedAt: string;
-		lecturer: {
-			userId: string;
-			isModerator: boolean;
-			user: {
-				id: string;
-				fullName: string;
-				email: string;
-				password: string;
-				gender: string;
-				phoneNumber: string;
-				isActive: boolean;
-				createdAt: string;
-				updatedAt: string;
-			};
-		};
-	};
-	semester: {
-		id: string;
-		name: string;
-		code: string;
-		maxGroup: number;
-		status: string;
-		ongoingPhase: string | null;
-		defaultThesesPerLecturer: number;
-		maxThesesPerLecturer: number;
-		createdAt: string;
-		updatedAt: string;
-	};
-	studentGroupParticipations: Array<{
-		studentId: string;
-		groupId: string;
-		semesterId: string;
-		isLeader: boolean;
-		student: {
-			userId: string;
-			studentCode: string;
-			majorId: string;
-			user: {
-				id: string;
-				fullName: string;
-				email: string;
-				password: string;
-				gender: string;
-				phoneNumber: string;
-				isActive: boolean;
-				createdAt: string;
-				updatedAt: string;
-			};
-			major: {
-				id: string;
-				name: string;
-				code: string;
-				createdAt: string;
-				updatedAt: string;
-			};
-		};
-	}>;
-	groupRequiredSkills?: Array<{
-		groupId: string;
-		skillId: string;
-		skill: {
-			id: string;
-			name: string;
-			skillSetId: string;
-			createdAt: string;
-			updatedAt: string;
-			skillSet: {
-				id: string;
-				name: string;
-				createdAt: string;
-				updatedAt: string;
-			};
-		};
-	}>;
-	groupExpectedResponsibilities?: Array<{
-		groupId: string;
-		responsibilityId: string;
-		responsibility: {
-			id: string;
-			name: string;
-			createdAt: string;
-			updatedAt: string;
-		};
-	}>;
-}
-
-class GroupService {
-	private readonly baseUrl = "/groups";
-
-	async create(createGroupDto: GroupCreate): Promise<ApiResponse<Group>> {
-		const response = await httpClient.post<ApiResponse<Group>>(
-			this.baseUrl,
-			createGroupDto,
-		);
-		return response.data;
-	}
-
-	async findAll(): Promise<ApiResponse<Group[]>> {
-		const response = await httpClient.get<ApiResponse<Group[]>>(this.baseUrl);
-		return response.data;
-	}
-
-	async findOne(id: string): Promise<ApiResponse<GroupDashboard>> {
-		const response = await httpClient.get<ApiResponse<GroupDashboard>>(
-			`${this.baseUrl}/${id}`,
-		);
-		return response.data;
-	}
-
-	async update(
-		id: string,
-		updateGroupDto: GroupUpdate,
-	): Promise<ApiResponse<GroupDashboard>> {
-		const response = await httpClient.put<ApiResponse<GroupDashboard>>(
-			`${this.baseUrl}/${id}`,
-			updateGroupDto,
-		);
-		return response.data;
-	}
-
-	async getStudentGroup(): Promise<ApiResponse<GroupDashboard[]>> {
-		const response = await httpClient.get<ApiResponse<GroupDashboard[]>>(
-			`${this.baseUrl}/student`,
-		);
-		return response.data;
-	}
-
-	async getStudentGroupById(
-		studentId: string,
-	): Promise<ApiResponse<GroupDashboard[]>> {
-		const response = await httpClient.get<ApiResponse<GroupDashboard[]>>(
-			`${this.baseUrl}/student/${studentId}`,
-		);
-		return response.data;
-	}
-
-	async getPublicGroupDetail(
-		groupId: string,
-	): Promise<ApiResponse<GroupDashboard>> {
-		const response = await httpClient.get<ApiResponse<GroupDashboard>>(
-			`${this.baseUrl}/${groupId}`,
-		);
-		return response.data;
-	}
-
-	async leaveGroup(groupId: string): Promise<ApiResponse<void>> {
-		const response = await httpClient.put<ApiResponse<void>>(
-			`${this.baseUrl}/${groupId}/leave`,
-		);
-		return response.data;
-	}
-
-	async deleteGroup(groupId: string): Promise<ApiResponse<void>> {
-		const response = await httpClient.delete<ApiResponse<void>>(
-			`${this.baseUrl}/${groupId}`,
-		);
-		return response.data;
-	}
-
-	async removeMember(
-		groupId: string,
-		studentId: string,
-	): Promise<ApiResponse<void>> {
-		const response = await httpClient.put<ApiResponse<void>>(
-			`${this.baseUrl}/${groupId}/remove-student`,
-			{ studentId },
-		);
-		return response.data;
-	}
-
-	async changeLeader(
-		groupId: string,
-		newLeaderId: string,
-	): Promise<ApiResponse<void>> {
-		const response = await httpClient.put<ApiResponse<void>>(
-			`${this.baseUrl}/${groupId}/change-leader`,
-			{ newLeaderId },
-		);
-		return response.data;
-	}
-
-	async assignStudent(
-		groupId: string,
-		studentId: string,
-	): Promise<ApiResponse<void>> {
-		const response = await httpClient.put<ApiResponse<void>>(
-			`${this.baseUrl}/${groupId}/assign-student`,
-			{ studentId },
-		);
-		return response.data;
-	}
-
-	async pickThesis(
-		groupId: string,
-		thesisId: string,
-	): Promise<ApiResponse<void>> {
-		const response = await httpClient.put<ApiResponse<void>>(
-			`${this.baseUrl}/${groupId}/pick-thesis`,
-			{ thesisId },
-		);
-		return response.data;
-	}
-
-	async unpickThesis(groupId: string): Promise<ApiResponse<void>> {
-		const response = await httpClient.put<ApiResponse<void>>(
-			`${this.baseUrl}/${groupId}/unpick-thesis`,
-		);
-		return response.data;
-	}
-
-	async submitMilestone(
-		groupId: string,
-		milestoneId: string,
-		documents: string[],
-	): Promise<ApiResponse<void>> {
-		const response = await httpClient.post<ApiResponse<void>>(
-			`${this.baseUrl}/${groupId}/milestones/${milestoneId}`,
-			{ documents },
-		);
-		return response.data;
-	}
-
-	async updateMilestoneSubmission(
-		groupId: string,
-		milestoneId: string,
-		documents: string[],
-	): Promise<ApiResponse<void>> {
-		const response = await httpClient.put<ApiResponse<void>>(
-			`${this.baseUrl}/${groupId}/milestones/${milestoneId}`,
-			{ documents },
-		);
-		return response.data;
-	}
-
-	async getSubmissions(
-		groupId: string,
-	): Promise<ApiResponse<MilestoneSubmission[]>> {
-		const response = await httpClient.get<ApiResponse<MilestoneSubmission[]>>(
-			`${this.baseUrl}/${groupId}/submissions`,
-		);
-		return response.data;
-	}
-
-	async findSuperviseGroupsBySemester(
-		semesterId: string,
-	): Promise<ApiResponse<SupervisedGroup[]>> {
-		const response = await httpClient.get<ApiResponse<SupervisedGroup[]>>(
-			`${this.baseUrl}/supervise/semester/${semesterId}`,
-		);
-		return response.data;
-	}
-
-	/**
-	 * Create multiple empty groups for a semester (Admin only)
-	 * POST /groups/admin
-	 */
-	async createMultipleGroups(
-		createRequest: CreateMultipleGroupsRequest,
-	): Promise<ApiResponse<CreatedGroup[]>> {
-		const response = await httpClient.post<ApiResponse<CreatedGroup[]>>(
-			`${this.baseUrl}/admin`,
-			createRequest,
-		);
-		return response.data;
-	}
-
-	/**
-	 * Delete an empty group (Admin only)
-	 * DELETE /groups/admin/{groupId}
-	 * Only allows deletion of empty groups (groups with no student participations)
-	 * Returns: {"success":true,"statusCode":200,"data":true} on success
-	 */
-	async deleteGroupAdmin(groupId: string): Promise<ApiResponse<boolean>> {
-		const response = await httpClient.delete<ApiResponse<boolean>>(
-			`${this.baseUrl}/admin/${groupId}`,
-		);
-		return response.data;
-	}
-
-	/**
-	 * Format and reorganize all groups in a semester (Admin only)
-	 * PUT /groups/admin/format/{semesterId}
-	 * Reorganizes all existing groups in the semester by priority and updates their codes
-	 */
-	async formatGroupsInSemester(
-		semesterId: string,
-	): Promise<ApiResponse<FormattedGroup[]>> {
-		const response = await httpClient.put<ApiResponse<FormattedGroup[]>>(
-			`${this.baseUrl}/admin/format/${semesterId}`,
-		);
-		return response.data;
-	}
-}
-
-const groupService = new GroupService();
-export default groupService;
+import httpClient from "@/lib/services/_httpClient";
+import { ApiResponse } from "@/schemas/_common";
+import {
+	GroupDashboard,
+	CreateMultipleGroupsRequest,
+	CreatedGroup,
+} from "@/schemas/group";
+
+// Group interfaces
+export interface GroupCreate {
+	name: string;
+	projectDirection?: string;
+	skillIds?: string[];
+	responsibilityIds?: string[];
+}
+
+export interface GroupUpdate {
+	name?: string;
+	projectDirection?: string;
+	skillIds?: string[];
+	responsibilityIds?: string[];
+}
+
+export interface Group {
+	id: string;
+	code: string;
+	name: string;
+	projectDirection?: string;
+	createdAt: string;
+	updatedAt: string;
+	semester: {
+		id: string;
+		name: string;
+		code: string;
+		status: string;
+	};
+	memberCount: number;
+	skillCount: number;
+	responsibilityCount: number;
+	leader: {
+		student: {
+			userId: string;
+			studentCode: string;
+			user: {
+				id: string;
+				fullName: string;
+			};
+		};
+	};
+}
+
+export interface MilestoneSubmission {
+	id: string;
+	groupId: string;
+	milestoneId: string;
+	documents: string[];
+	status: "Submitted" | "Not Submitted";
+	createdAt: string;
+	updatedAt: string;
+	milestone: {
+		id: string;
+		name: string;
+		startDate: string;
+		endDate: string;
+	};
+	assignmentReviews: unknown[];
+	reviews: unknown[];
+}
+
+// Interface for formatted group response
+export interface FormattedGroup {
+	id: string;
+	code: string;
+	name: string;
+	projectDirection?: string;
+	semesterId: string;
+	thesisId?: string;
+	studentCount: number;
+	students: Array<{
+		studentCode: string;
+		fullName: string;
+	}>;
+	createdAt: string;
+	updatedAt: string;
+}
+
+// Interface for the new supervise API response
+export interface SupervisedGroup {
+	id: string;
+	code: string;
+	name: string;
+	projectDirection?: string;
+	semesterId: string;
+	thesisId: string;
+	createdAt: string;
+	updatedAt: string;
+	thesis: {
+		id: string;
+		englishName: string;
+		vietnameseName: string;
+		abbreviation: string;
+		description: string;
+		domain: string;
+		status: string;
+		isPublish: boolean;
+		groupId: string;
+		lecturerId: string;
+		semesterId: string;
+		createdAt: string;
+		updatedAt: string;
+		lecturer: {
+			userId: string;
+			isModerator: boolean;
+			user: {
+				id: string;
+				fullName: string;
+				email: string;
+				password: string;
+				gender: string;
+				phoneNumber: string;
+				isActive: boolean;
+				createdAt: string;
+				updatedAt: string;
+			};
+		};
+	};
+	semester: {
+		id: string;
+		name: string;
+		code: string;
+		maxGroup: number;
+		status: string;
+		ongoingPhase: string | null;
+		defaultThesesPerLecturer: number;
+		maxThesesPerLecturer: number;
+		createdAt: string;
+		updatedAt: string;
+	};
+	studentGroupParticipations: Array<{
+		studentId: string;
+		groupId: string;
+		semesterId: string;
+		isLeader: boolean;
+		student: {
+			userId: string;
+			studentCode: string;
+			majorId: string;
+			user: {
+				id: string;
+				fullName: string;
+				email: string;
+				password: string;
+				gender: string;
+				phoneNumber: string;
+				isActive: boolean;
+				createdAt: string;
+				updatedAt: string;
+			};
+			major: {
+				id: string;
+				name: string;
+				code: string;
+				createdAt: string;
+				updatedAt: string;
+			};
+		};
+	}>;
+	groupRequiredSkills?: Array<{
+		groupId: string;
+		skillId: string;
+		skill: {
+			id: string;
+			name: string;
+			skillSetId: string;
+			createdAt: string;
+			updatedAt: string;
+			skillSet: {
+				id: string;
+				name: string;
+				createdAt: string;
+				updatedAt: string;
+			};
+		};
+	}>;
+	groupExpectedResponsibilities?: Array<{
+		groupId: string;
+		responsibilityId: string;
+		responsibility: {
+			id: string;
+			name: string;
+			createdAt: string;
+			updatedAt: string;
+		};
+	}>;
+}
+
+class GroupService {
+	private readonly baseUrl = "/groups";
+
+	async create(createGroupDto: GroupCreate): Promise<ApiResponse<Group>> {
+		const response = await httpClient.post<ApiResponse<Group>>(
+			this.baseUrl,
+			createGroupDto,
+		);
+		return response.data;
+	}
+
+	async findAll(): Promise<ApiResponse<Group[]>> {
+		const response = await httpClient.get<ApiResponse<Group[]>>(this.baseUrl);
+		return response.data;
+	}
+
+	async findOne(id: string): Promise<ApiResponse<GroupDashboard>> {
+		const response = await httpClient.get<ApiResponse<GroupDashboard>>(
+			`${this.baseUrl}/${id}`,
+		);
+		return response.data;
+	}
+
+	async update(
+		id: string,
+		updateGroupDto: GroupUpdate,
+	): Promise<ApiResponse<GroupDashboard>> {
+		const response = await httpClient.put<ApiResponse<GroupDashboard>>(
+			`${this.baseUrl}/${id}`,
+			updateGroupDto,
+		);
+		return response.data;
+	}
+
+	async getStudentGroup(): Promise<ApiResponse<GroupDashboard[]>> {
+		const response = await httpClient.get<ApiResponse<GroupDashboard[]>>(
+			`${this.baseUrl}/student`,
+		);
+		return response.data;
+	}
+
+	async getStudentGroupById(
+		studentId: string,
+	): Promise<ApiResponse<GroupDashboard[]>> {
+		const response = await httpClient.get<ApiResponse<GroupDashboard[]>>(
+			`${this.baseUrl}/student/${studentId}`,
+		);
+		return response.data;
+	}
+
+	async getPublicGroupDetail(
+		groupId: string,
+	): Promise<ApiResponse<GroupDashboard>> {
+		const response = await httpClient.get<ApiResponse<GroupDashboard>>(
+			`${this.baseUrl}/${groupId}`,
+		);
+		return response.data;
+	}
+
+	async leaveGroup(groupId: string): Promise<ApiResponse<void>> {
+		const response = await httpClient.put<ApiResponse<void>>(
+			`${this.baseUrl}/${groupId}/leave`,
+		);
+		return response.data;
+	}
+
+	async deleteGroup(groupId: string): Promise<ApiResponse<void>> {
+		const response = await httpClient.delete<ApiResponse<void>>(
+			`${this.baseUrl}/${groupId}`,
+		);
+		return response.data;
+	}
+
+	async removeMember(
+		groupId: string,
+		studentId: string,
+	): Promise<ApiResponse<void>> {
+		const response = await httpClient.put<ApiResponse<void>>(
+			`${this.baseUrl}/${groupId}/remove-student`,
+			{ studentId },
+		);
+		return response.data;
+	}
+
+	async changeLeader(
+		groupId: string,
+		newLeaderId: string,
+	): Promise<ApiResponse<void>> {
+		const response = await httpClient.put<ApiResponse<void>>(
+			`${this.baseUrl}/${groupId}/change-leader`,
+			{ newLeaderId },
+		);
+		return response.data;
+	}
+
+	async assignStudent(
+		groupId: string,
+		studentId: string,
+	): Promise<ApiResponse<void>> {
+		const response = await httpClient.put<ApiResponse<void>>(
+			`${this.baseUrl}/${groupId}/assign-student`,
+			{ studentId },
+		);
+		return response.data;
+	}
+
+	async pickThesis(
+		groupId: string,
+		thesisId: string,
+	): Promise<ApiResponse<void>> {
+		const response = await httpClient.put<ApiResponse<void>>(
+			`${this.baseUrl}/${groupId}/pick-thesis`,
+			{ thesisId },
+		);
+		return response.data;
+	}
+
+	async unpickThesis(groupId: string): Promise<ApiResponse<void>> {
+		const response = await httpClient.put<ApiResponse<void>>(
+			`${this.baseUrl}/${groupId}/unpick-thesis`,
+		);
+		return response.data;
+	}
+
+	async submitMilestone(
+		groupId: string,
+		milestoneId: string,
+		documents: string[],
+	): Promise<ApiResponse<void>> {
+		const response = await httpClient.post<ApiResponse<void>>(
+			`${this.baseUrl}/${groupId}/milestones/${milestoneId}`,
+			{ documents },
+		);
+		return response.data;
+	}
+
+	async updateMilestoneSubmission(
+		groupId: string,
+		milestoneId: string,
+		documents: string[],
+	): Promise<ApiResponse<void>> {
+		const response = await httpClient.put<ApiResponse<void>>(
+			`${this.baseUrl}/${groupId}/milestones/${milestoneId}`,
+			{ documents },
+		);
+		return response.data;
+	}
+
+	async getSubmissions(
+		groupId: string,
+	): Promise<ApiResponse<MilestoneSubmission[]>> {
+		const response = await httpClient.get<ApiResponse<MilestoneSubmission[]>>(
+			`${this.baseUrl}/${groupId}/submissions`,
+		);
+		return response.data;
+	}
+
+	async findSuperviseGroupsBySemester(
+		semesterId: string,
+	): Promise<ApiResponse<SupervisedGroup[]>> {
+		const response = await httpClient.get<ApiResponse<SupervisedGroup[]>>(
+			`${this.baseUrl}/supervise/semester/${semesterId}`,
+		);
+		return response.data;
+	}
+
+	/**
+	 * Create multiple empty groups for a semester (Admin only)
+	 * POST /groups/admin
+	 */
+	async createMultipleGroups(
+		createRequest: CreateMultipleGroupsRequest,
+	): Promise<ApiResponse<CreatedGroup[]>> {
+		const response = await httpClient.post<ApiResponse<CreatedGroup[]>>(
+			`${this.baseUrl}/admin`,
+			createRequest,
+		);
+		return response.data;
+	}
+
+	/**
+	 * Delete an empty group (Admin only)
+	 * DELETE /groups/admin/{groupId}
+	 * Only allows deletion of empty groups (groups with no student participations)
+	 * Returns: {"success":true,"statusCode":200,"data":true} on success
+	 */
+	async deleteGroupAdmin(groupId: string): Promise<ApiResponse<boolean>> {
+		const response = await httpClient.delete<ApiResponse<boolean>>(
+			`${this.baseUrl}/admin/${groupId}`,
+		);
+		return response.data;
+	}
+
+	/**
+	 * Format and reorganize all groups in a semester (Admin only)
+	 * PUT /groups/admin/format/{semesterId}
+	 * Reorganizes all existing groups in the semester by priority and updates their codes
+	 */
+	async formatGroupsInSemester(
+		semesterId: string,
+	): Promise<ApiResponse<FormattedGroup[]>> {
+		const response = await httpClient.put<ApiResponse<FormattedGroup[]>>(
+			`${this.baseUrl}/admin/format/${semesterId}`,
+		);
+		return response.data;
+	}
+}
+
+const groupService = new GroupService();
+export default groupService;