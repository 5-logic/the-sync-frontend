--- conflicted
+++ resolved
@@ -1,99 +1,93 @@
-import httpClient from '@/lib/services/_httpClient';
-import { ApiResponse } from '@/schemas/_common';
-import {
-	Milestone,
-	MilestoneCreate,
-	MilestoneUpdate,
-} from '@/schemas/milestone';
-
-/**
- * Milestone Service
- * Handles all milestone-related API operations
- */
-class MilestoneService {
-	private readonly baseUrl = '/milestones';
-	/**
-	 * Get all milestones
-	 */
-	async findAll(): Promise<ApiResponse<Milestone[]>> {
-		const response = await httpClient.get<ApiResponse<Milestone[]>>(
-			this.baseUrl,
-		);
-		return response.data;
-	}
-
-	/**
-	 * Get milestone by ID
-	 */
-	async findById(id: string): Promise<ApiResponse<Milestone>> {
-		const response = await httpClient.get<ApiResponse<Milestone>>(
-			`${this.baseUrl}/${id}`,
-		);
-		return response.data;
-	}
-
-	/**
-	 * Create new milestone
-	 */
-	async create(data: MilestoneCreate): Promise<ApiResponse<Milestone>> {
-		const response = await httpClient.post<ApiResponse<Milestone>>(
-			this.baseUrl,
-			data,
-		);
-		return response.data;
-	}
-
-	/**
-	 * Update milestone
-	 */
-	async update(
-		id: string,
-		data: MilestoneUpdate,
-	): Promise<ApiResponse<Milestone>> {
-		const response = await httpClient.put<ApiResponse<Milestone>>(
-			`${this.baseUrl}/${id}`,
-			data,
-		);
-		return response.data;
-	}
-
-	/**
-	 * Delete milestone
-	 */
-	async delete(id: string): Promise<ApiResponse<void>> {
-		const response = await httpClient.delete<ApiResponse<void>>(
-			`${this.baseUrl}/${id}`,
-		);
-		return response.data;
-	}
-
-	/**
-	 * Get current active milestone
-	 */
-	async getCurrentMilestone(): Promise<ApiResponse<Milestone | null>> {
-		const response = await httpClient.get<ApiResponse<Milestone | null>>(
-			`${this.baseUrl}/current`,
-		);
-		return response.data;
-	}
-
-	/**
-	 * Get milestones by semester ID
-	 */
-<<<<<<< HEAD
-	async findBySemesterId(
-		semesterId: string,
-	): Promise<ApiResponse<Milestone[]>> {
-=======
-	async findBySemester(semesterId: string): Promise<ApiResponse<Milestone[]>> {
->>>>>>> b36e08e0
-		const response = await httpClient.get<ApiResponse<Milestone[]>>(
-			`${this.baseUrl}/semester/${semesterId}`,
-		);
-		return response.data;
-	}
-}
-
-// Export a singleton instance
-const milestoneService = new MilestoneService();
-export default milestoneService;
+import httpClient from '@/lib/services/_httpClient';
+import { ApiResponse } from '@/schemas/_common';
+import {
+	Milestone,
+	MilestoneCreate,
+	MilestoneUpdate,
+} from '@/schemas/milestone';
+
+/**
+ * Milestone Service
+ * Handles all milestone-related API operations
+ */
+class MilestoneService {
+	private readonly baseUrl = '/milestones';
+	/**
+	 * Get all milestones
+	 */
+	async findAll(): Promise<ApiResponse<Milestone[]>> {
+		const response = await httpClient.get<ApiResponse<Milestone[]>>(
+			this.baseUrl,
+		);
+		return response.data;
+	}
+
+	/**
+	 * Get milestone by ID
+	 */
+	async findById(id: string): Promise<ApiResponse<Milestone>> {
+		const response = await httpClient.get<ApiResponse<Milestone>>(
+			`${this.baseUrl}/${id}`,
+		);
+		return response.data;
+	}
+
+	/**
+	 * Create new milestone
+	 */
+	async create(data: MilestoneCreate): Promise<ApiResponse<Milestone>> {
+		const response = await httpClient.post<ApiResponse<Milestone>>(
+			this.baseUrl,
+			data,
+		);
+		return response.data;
+	}
+
+	/**
+	 * Update milestone
+	 */
+	async update(
+		id: string,
+		data: MilestoneUpdate,
+	): Promise<ApiResponse<Milestone>> {
+		const response = await httpClient.put<ApiResponse<Milestone>>(
+			`${this.baseUrl}/${id}`,
+			data,
+		);
+		return response.data;
+	}
+
+	/**
+	 * Delete milestone
+	 */
+	async delete(id: string): Promise<ApiResponse<void>> {
+		const response = await httpClient.delete<ApiResponse<void>>(
+			`${this.baseUrl}/${id}`,
+		);
+		return response.data;
+	}
+
+	/**
+	 * Get current active milestone
+	 */
+	async getCurrentMilestone(): Promise<ApiResponse<Milestone | null>> {
+		const response = await httpClient.get<ApiResponse<Milestone | null>>(
+			`${this.baseUrl}/current`,
+		);
+		return response.data;
+	}
+
+	/**
+	 * Get milestones by semester ID
+	 */
+	async findBySemester(semesterId: string): Promise<ApiResponse<Milestone[]>> {
+		const response = await httpClient.get<ApiResponse<Milestone[]>>(
+			`${this.baseUrl}/semester/${semesterId}`,
+		);
+		return response.data;
+	}
+}
+
+// Export a singleton instance
+const milestoneService = new MilestoneService();
+export default milestoneService;