'use client';

import { Badge, Card, Tag, Typography } from 'antd';
import Link from 'next/link';

import { useSessionData } from '@/hooks/auth/useAuth';

const { Title, Text } = Typography;

export default function LecturerDashboard() {
	const { session } = useSessionData();
	const isModerator = session?.user?.isModerator;
	return (
		<div className="max-w-6xl mx-auto">
			{/* Welcome Section */}
			<div className="mb-6">
				<Title level={2} className="mb-2">
					👨‍🏫 Lecturer Dashboard
					{isModerator && (
						<Badge count="Moderator" color="gold" className="ml-3" />
					)}
				</Title>
<<<<<<< HEAD
				<Text type="secondary">Welcome back, {session?.user?.name}!</Text>
=======
				<Text type="secondary">
					Welcome back, {session?.user?.fullName ?? 'Lecturer'}!
				</Text>
>>>>>>> 808bc2e6
			</div>
			{/* User Info Card */}
			<Card className="mb-6">
				<Title level={4}>📋 Your Information</Title>
				<div className="space-y-2">
					<p>
						<strong>Name:</strong> {session?.user?.fullName}
					</p>
					<p>
						<strong>Email:</strong> {session?.user?.email}
					</p>
					<p>
						<strong>Role:</strong>
						<Tag color="green">{session?.user?.role}</Tag>
					</p>
					{isModerator && (
						<p>
							<strong>Privileges:</strong> <Tag color="gold">Moderator</Tag>
						</p>
					)}
					<p>
						<strong>Lecturer ID:</strong> {session?.user?.id}
					</p>
				</div>
			</Card>
			{/* Quick Actions */}
			<Card>
				<Title level={4}>🚀 Quick Actions</Title>
				<div className="grid grid-cols-1 md:grid-cols-3 gap-4">
					<Link href="/lecturer/thesis-management">
						<Card size="small" className="cursor-pointer hover:shadow-md">
							<Text strong>📚 Thesis Management</Text>
							<br />
							<Text type="secondary">Manage thesis topics</Text>
						</Card>
					</Link>
					<Link href="/lecturer/group-progress">
						<Card size="small" className="cursor-pointer hover:shadow-md">
							<Text strong>📊 Group Progress</Text>
							<br />
							<Text type="secondary">Track student progress</Text>
						</Card>
					</Link>
					<Link href="/lecturer/create-thesis">
						<Card size="small" className="cursor-pointer hover:shadow-md">
							<Text strong>📝 Create Thesis</Text>
							<br />
							<Text type="secondary">Add new thesis topics</Text>
						</Card>
					</Link>
					<Link href="/lecturer/profile-settings">
						<Card size="small" className="cursor-pointer hover:shadow-md">
							<Text strong>⚙️ Profile Settings</Text>
							<br />
							<Text type="secondary">Update your profile</Text>
						</Card>
					</Link>

					{/* Moderator-only sections */}
					{isModerator && (
						<>
							<Link href="/lecturer/assign-student-list">
								<Card
									size="small"
									className="cursor-pointer hover:shadow-md border-2 border-yellow-400 bg-yellow-50"
								>
									<Text strong>👥 Assign Students</Text>
									<br />
									<Text type="secondary">
										<Tag color="gold">Moderator</Tag>
										Assign students to supervisors
									</Text>
								</Card>
							</Link>
							<Link href="/lecturer/assign-supervisor">
								<Card
									size="small"
									className="cursor-pointer hover:shadow-md border-2 border-yellow-400 bg-yellow-50"
								>
									<Text strong>👨‍🏫 Assign Supervisor</Text>
									<br />
									<Text type="secondary">
										<Tag color="gold">Moderator</Tag>
										Manage supervisor assignments
									</Text>
								</Card>
							</Link>
						</>
					)}
				</div>
			</Card>
		</div>
	);
}
<|MERGE_RESOLUTION|>--- conflicted
+++ resolved
@@ -1,123 +1,119 @@
-'use client';
-
-import { Badge, Card, Tag, Typography } from 'antd';
-import Link from 'next/link';
-
-import { useSessionData } from '@/hooks/auth/useAuth';
-
-const { Title, Text } = Typography;
-
-export default function LecturerDashboard() {
-	const { session } = useSessionData();
-	const isModerator = session?.user?.isModerator;
-	return (
-		<div className="max-w-6xl mx-auto">
-			{/* Welcome Section */}
-			<div className="mb-6">
-				<Title level={2} className="mb-2">
-					👨‍🏫 Lecturer Dashboard
-					{isModerator && (
-						<Badge count="Moderator" color="gold" className="ml-3" />
-					)}
-				</Title>
-<<<<<<< HEAD
-				<Text type="secondary">Welcome back, {session?.user?.name}!</Text>
-=======
-				<Text type="secondary">
-					Welcome back, {session?.user?.fullName ?? 'Lecturer'}!
-				</Text>
->>>>>>> 808bc2e6
-			</div>
-			{/* User Info Card */}
-			<Card className="mb-6">
-				<Title level={4}>📋 Your Information</Title>
-				<div className="space-y-2">
-					<p>
-						<strong>Name:</strong> {session?.user?.fullName}
-					</p>
-					<p>
-						<strong>Email:</strong> {session?.user?.email}
-					</p>
-					<p>
-						<strong>Role:</strong>
-						<Tag color="green">{session?.user?.role}</Tag>
-					</p>
-					{isModerator && (
-						<p>
-							<strong>Privileges:</strong> <Tag color="gold">Moderator</Tag>
-						</p>
-					)}
-					<p>
-						<strong>Lecturer ID:</strong> {session?.user?.id}
-					</p>
-				</div>
-			</Card>
-			{/* Quick Actions */}
-			<Card>
-				<Title level={4}>🚀 Quick Actions</Title>
-				<div className="grid grid-cols-1 md:grid-cols-3 gap-4">
-					<Link href="/lecturer/thesis-management">
-						<Card size="small" className="cursor-pointer hover:shadow-md">
-							<Text strong>📚 Thesis Management</Text>
-							<br />
-							<Text type="secondary">Manage thesis topics</Text>
-						</Card>
-					</Link>
-					<Link href="/lecturer/group-progress">
-						<Card size="small" className="cursor-pointer hover:shadow-md">
-							<Text strong>📊 Group Progress</Text>
-							<br />
-							<Text type="secondary">Track student progress</Text>
-						</Card>
-					</Link>
-					<Link href="/lecturer/create-thesis">
-						<Card size="small" className="cursor-pointer hover:shadow-md">
-							<Text strong>📝 Create Thesis</Text>
-							<br />
-							<Text type="secondary">Add new thesis topics</Text>
-						</Card>
-					</Link>
-					<Link href="/lecturer/profile-settings">
-						<Card size="small" className="cursor-pointer hover:shadow-md">
-							<Text strong>⚙️ Profile Settings</Text>
-							<br />
-							<Text type="secondary">Update your profile</Text>
-						</Card>
-					</Link>
-
-					{/* Moderator-only sections */}
-					{isModerator && (
-						<>
-							<Link href="/lecturer/assign-student-list">
-								<Card
-									size="small"
-									className="cursor-pointer hover:shadow-md border-2 border-yellow-400 bg-yellow-50"
-								>
-									<Text strong>👥 Assign Students</Text>
-									<br />
-									<Text type="secondary">
-										<Tag color="gold">Moderator</Tag>
-										Assign students to supervisors
-									</Text>
-								</Card>
-							</Link>
-							<Link href="/lecturer/assign-supervisor">
-								<Card
-									size="small"
-									className="cursor-pointer hover:shadow-md border-2 border-yellow-400 bg-yellow-50"
-								>
-									<Text strong>👨‍🏫 Assign Supervisor</Text>
-									<br />
-									<Text type="secondary">
-										<Tag color="gold">Moderator</Tag>
-										Manage supervisor assignments
-									</Text>
-								</Card>
-							</Link>
-						</>
-					)}
-				</div>
-			</Card>
-		</div>
-	);
-}
+'use client';
+
+import { Badge, Card, Tag, Typography } from 'antd';
+import Link from 'next/link';
+
+import { useSessionData } from '@/hooks/auth/useAuth';
+
+const { Title, Text } = Typography;
+
+export default function LecturerDashboard() {
+	const { session } = useSessionData();
+	const isModerator = session?.user?.isModerator;
+	return (
+		<div className="max-w-6xl mx-auto">
+			{/* Welcome Section */}
+			<div className="mb-6">
+				<Title level={2} className="mb-2">
+					👨‍🏫 Lecturer Dashboard
+					{isModerator && (
+						<Badge count="Moderator" color="gold" className="ml-3" />
+					)}
+				</Title>
+				<Text type="secondary">
+					Welcome back, {session?.user?.fullName ?? 'Lecturer'}!
+				</Text>
+			</div>
+			{/* User Info Card */}
+			<Card className="mb-6">
+				<Title level={4}>📋 Your Information</Title>
+				<div className="space-y-2">
+					<p>
+						<strong>Name:</strong> {session?.user?.fullName}
+					</p>
+					<p>
+						<strong>Email:</strong> {session?.user?.email}
+					</p>
+					<p>
+						<strong>Role:</strong>
+						<Tag color="green">{session?.user?.role}</Tag>
+					</p>
+					{isModerator && (
+						<p>
+							<strong>Privileges:</strong> <Tag color="gold">Moderator</Tag>
+						</p>
+					)}
+					<p>
+						<strong>Lecturer ID:</strong> {session?.user?.id}
+					</p>
+				</div>
+			</Card>
+			{/* Quick Actions */}
+			<Card>
+				<Title level={4}>🚀 Quick Actions</Title>
+				<div className="grid grid-cols-1 md:grid-cols-3 gap-4">
+					<Link href="/lecturer/thesis-management">
+						<Card size="small" className="cursor-pointer hover:shadow-md">
+							<Text strong>📚 Thesis Management</Text>
+							<br />
+							<Text type="secondary">Manage thesis topics</Text>
+						</Card>
+					</Link>
+					<Link href="/lecturer/group-progress">
+						<Card size="small" className="cursor-pointer hover:shadow-md">
+							<Text strong>📊 Group Progress</Text>
+							<br />
+							<Text type="secondary">Track student progress</Text>
+						</Card>
+					</Link>
+					<Link href="/lecturer/create-thesis">
+						<Card size="small" className="cursor-pointer hover:shadow-md">
+							<Text strong>📝 Create Thesis</Text>
+							<br />
+							<Text type="secondary">Add new thesis topics</Text>
+						</Card>
+					</Link>
+					<Link href="/lecturer/profile-settings">
+						<Card size="small" className="cursor-pointer hover:shadow-md">
+							<Text strong>⚙️ Profile Settings</Text>
+							<br />
+							<Text type="secondary">Update your profile</Text>
+						</Card>
+					</Link>
+
+					{/* Moderator-only sections */}
+					{isModerator && (
+						<>
+							<Link href="/lecturer/assign-student-list">
+								<Card
+									size="small"
+									className="cursor-pointer hover:shadow-md border-2 border-yellow-400 bg-yellow-50"
+								>
+									<Text strong>👥 Assign Students</Text>
+									<br />
+									<Text type="secondary">
+										<Tag color="gold">Moderator</Tag>
+										Assign students to supervisors
+									</Text>
+								</Card>
+							</Link>
+							<Link href="/lecturer/assign-supervisor">
+								<Card
+									size="small"
+									className="cursor-pointer hover:shadow-md border-2 border-yellow-400 bg-yellow-50"
+								>
+									<Text strong>👨‍🏫 Assign Supervisor</Text>
+									<br />
+									<Text type="secondary">
+										<Tag color="gold">Moderator</Tag>
+										Manage supervisor assignments
+									</Text>
+								</Card>
+							</Link>
+						</>
+					)}
+				</div>
+			</Card>
+		</div>
+	);
+}