--- conflicted
+++ resolved
@@ -1,121 +1,102 @@
-'use client';
-
-import { Card, Tag, Typography } from 'antd';
-
-import { useSessionData } from '@/hooks/auth/useAuth';
-
-const { Title, Text } = Typography;
-
-export default function StudentDashboard() {
-	const { session } = useSessionData();
-
-	return (
-		<div className="max-w-6xl mx-auto">
-			{/* Welcome Section */}
-			<div className="mb-6">
-				<Title level={2} className="mb-2">
-					🎓 Student Dashboard
-				</Title>
-				<Text type="secondary">
-					Welcome back, {session?.user?.fullName ?? 'Student'}!
-				</Text>
-			</div>
-
-<<<<<<< HEAD
-			{/* User Info Card */}
-			<Card className="mb-6">
-				<Title level={4}>📋 Your Information</Title>
-				<div className="space-y-2">
-					<p>
-						<strong>Name:</strong> {session?.user?.name}
-					</p>
-					<p>
-						<strong>Email:</strong> {session?.user?.email}
-					</p>
-					<p>
-						<strong>Role:</strong> <Tag color="blue">{session?.user?.role}</Tag>
-					</p>
-					<p>
-						<strong>Student ID:</strong> {session?.user?.id}
-					</p>
-=======
-			{/* Student Profile Overview */}
-			<Card
-				className="mb-6"
-				style={{
-					background: 'linear-gradient(135deg, #f0f9ff 0%, #e0f2fe 100%)',
-				}}
-			>
-				<Title level={4}>👤 Student Profile</Title>
-				<div className="grid grid-cols-1 md:grid-cols-2 gap-4">
-					<div>
-						<Text type="secondary">Full Name</Text>
-						<br />
-						<Text strong style={{ fontSize: '16px' }}>
-							{session?.user?.fullName}
-						</Text>
-					</div>
-					<div>
-						<Text type="secondary">Student ID</Text>
-						<br />
-						<Text strong style={{ fontSize: '16px' }}>
-							{session?.user?.id}
-						</Text>
-					</div>
-					<div>
-						<Text type="secondary">Email Address</Text>
-						<br />
-						<Text strong style={{ fontSize: '16px' }}>
-							{session?.user?.email}
-						</Text>
-					</div>
-					<div>
-						<Text type="secondary">Academic Status</Text>
-						<br />
-						<Tag color="blue" style={{ fontSize: '14px', padding: '4px 12px' }}>
-							{session?.user?.role}
-						</Tag>
-					</div>
->>>>>>> 808bc2e6
-				</div>
-			</Card>
-
-			{/* Quick Actions */}
-			<Card>
-				<Title level={4}>🚀 Quick Actions</Title>
-				<div className="grid grid-cols-1 md:grid-cols-3 gap-4">
-					<Card size="small" className="cursor-pointer hover:shadow-md">
-						<Text strong>📚 My Courses</Text>
-						<br />
-						<Text type="secondary">View enrolled courses</Text>
-					</Card>
-					<Card size="small" className="cursor-pointer hover:shadow-md">
-						<Text strong>📝 Assignments</Text>
-						<br />
-						<Text type="secondary">View and submit assignments</Text>
-					</Card>
-					<Card size="small" className="cursor-pointer hover:shadow-md">
-						<Text strong>📊 Grades</Text>
-						<br />
-						<Text type="secondary">Check your performance</Text>
-					</Card>
-					<Card size="small" className="cursor-pointer hover:shadow-md">
-						<Text strong>📅 Schedule</Text>
-						<br />
-						<Text type="secondary">View class timetable</Text>
-					</Card>
-					<Card size="small" className="cursor-pointer hover:shadow-md">
-						<Text strong>💬 Messages</Text>
-						<br />
-						<Text type="secondary">Chat with lecturers</Text>
-					</Card>
-					<Card size="small" className="cursor-pointer hover:shadow-md">
-						<Text strong>📖 Resources</Text>
-						<br />
-						<Text type="secondary">Access course materials</Text>
-					</Card>
-				</div>
-			</Card>
-		</div>
-	);
-}
+'use client';
+
+import { Card, Tag, Typography } from 'antd';
+
+import { useSessionData } from '@/hooks/auth/useAuth';
+
+const { Title, Text } = Typography;
+
+export default function StudentDashboard() {
+	const { session } = useSessionData();
+
+	return (
+		<div className="max-w-6xl mx-auto">
+			{/* Welcome Section */}
+			<div className="mb-6">
+				<Title level={2} className="mb-2">
+					🎓 Student Dashboard
+				</Title>
+				<Text type="secondary">
+					Welcome back, {session?.user?.fullName ?? 'Student'}!
+				</Text>
+			</div>
+
+			{/* Student Profile Overview */}
+			<Card
+				className="mb-6"
+				style={{
+					background: 'linear-gradient(135deg, #f0f9ff 0%, #e0f2fe 100%)',
+				}}
+			>
+				<Title level={4}>👤 Student Profile</Title>
+				<div className="grid grid-cols-1 md:grid-cols-2 gap-4">
+					<div>
+						<Text type="secondary">Full Name</Text>
+						<br />
+						<Text strong style={{ fontSize: '16px' }}>
+							{session?.user?.fullName}
+						</Text>
+					</div>
+					<div>
+						<Text type="secondary">Student ID</Text>
+						<br />
+						<Text strong style={{ fontSize: '16px' }}>
+							{session?.user?.id}
+						</Text>
+					</div>
+					<div>
+						<Text type="secondary">Email Address</Text>
+						<br />
+						<Text strong style={{ fontSize: '16px' }}>
+							{session?.user?.email}
+						</Text>
+					</div>
+					<div>
+						<Text type="secondary">Academic Status</Text>
+						<br />
+						<Tag color="blue" style={{ fontSize: '14px', padding: '4px 12px' }}>
+							{session?.user?.role}
+						</Tag>
+					</div>
+				</div>
+			</Card>
+
+			{/* Quick Actions */}
+			<Card>
+				<Title level={4}>🚀 Quick Actions</Title>
+				<div className="grid grid-cols-1 md:grid-cols-3 gap-4">
+					<Card size="small" className="cursor-pointer hover:shadow-md">
+						<Text strong>📚 My Courses</Text>
+						<br />
+						<Text type="secondary">View enrolled courses</Text>
+					</Card>
+					<Card size="small" className="cursor-pointer hover:shadow-md">
+						<Text strong>📝 Assignments</Text>
+						<br />
+						<Text type="secondary">View and submit assignments</Text>
+					</Card>
+					<Card size="small" className="cursor-pointer hover:shadow-md">
+						<Text strong>📊 Grades</Text>
+						<br />
+						<Text type="secondary">Check your performance</Text>
+					</Card>
+					<Card size="small" className="cursor-pointer hover:shadow-md">
+						<Text strong>📅 Schedule</Text>
+						<br />
+						<Text type="secondary">View class timetable</Text>
+					</Card>
+					<Card size="small" className="cursor-pointer hover:shadow-md">
+						<Text strong>💬 Messages</Text>
+						<br />
+						<Text type="secondary">Chat with lecturers</Text>
+					</Card>
+					<Card size="small" className="cursor-pointer hover:shadow-md">
+						<Text strong>📖 Resources</Text>
+						<br />
+						<Text type="secondary">Access course materials</Text>
+					</Card>
+				</div>
+			</Card>
+		</div>
+	);
+}