import { create } from 'zustand';

<<<<<<< HEAD
import groupService from '@/lib/services/groups.service';
import { GroupService as Group } from '@/schemas/group';
=======
import groupService, { type Group } from '@/lib/services/groups.service';
import { cacheUtils } from '@/store/helpers/cacheHelpers';

// Initialize cache for groups
cacheUtils.initCache<Group[]>('groups', {
	ttl: 5 * 60 * 1000, // 5 minutes
	maxSize: 1000, // Support up to 1000 groups in cache
	enableLocalStorage: false, // Don't store in localStorage
});
>>>>>>> 5a0f2251

interface GroupsState {
	groups: Group[];
	loading: boolean;
	error: string | null;
<<<<<<< HEAD
	fetchGroups: () => Promise<void>;
=======
	fetchGroups: (force?: boolean) => Promise<void>;
>>>>>>> 5a0f2251
	refetch: () => Promise<void>;
	clearGroups: () => void;
}

export const useGroupsStore = create<GroupsState>((set, get) => ({
	groups: [],
	loading: false,
	error: null,

	fetchGroups: async (force = false) => {
		const { loading } = get();

		// Prevent multiple simultaneous fetches unless forced
		if (loading && !force) return;

		const cachedGroups = cacheUtils.get<Group[]>('groups', 'all');
		if (!force && cachedGroups) {
			// Use cached data
			set({ groups: cachedGroups });
			return;
		}

		try {
			set({ loading: true, error: null });

			const response = await groupService.findAll();

			if (response.success) {
				set({ groups: response.data, error: null });
				cacheUtils.set('groups', 'all', response.data);
			} else {
				set({ error: response.error || 'Failed to fetch groups' });
			}
		} catch (error) {
			console.error('Error fetching groups:', error);
			set({
				error:
					error instanceof Error
						? error.message
						: 'An unexpected error occurred',
			});
		} finally {
			set({ loading: false });
		}
	},

	refetch: async () => {
		await get().fetchGroups(true);
	},

	clearGroups: () => {
		set({ groups: [], error: null });
	},

	refetch: async () => {
		// Force refresh by clearing and fetching again
		const { fetchGroups } = get();
		set({ loading: true, error: null });
		await fetchGroups();
	},
}));
<|MERGE_RESOLUTION|>--- conflicted
+++ resolved
@@ -1,87 +1,71 @@
-import { create } from 'zustand';
-
-<<<<<<< HEAD
-import groupService from '@/lib/services/groups.service';
-import { GroupService as Group } from '@/schemas/group';
-=======
-import groupService, { type Group } from '@/lib/services/groups.service';
-import { cacheUtils } from '@/store/helpers/cacheHelpers';
-
-// Initialize cache for groups
-cacheUtils.initCache<Group[]>('groups', {
-	ttl: 5 * 60 * 1000, // 5 minutes
-	maxSize: 1000, // Support up to 1000 groups in cache
-	enableLocalStorage: false, // Don't store in localStorage
-});
->>>>>>> 5a0f2251
-
-interface GroupsState {
-	groups: Group[];
-	loading: boolean;
-	error: string | null;
-<<<<<<< HEAD
-	fetchGroups: () => Promise<void>;
-=======
-	fetchGroups: (force?: boolean) => Promise<void>;
->>>>>>> 5a0f2251
-	refetch: () => Promise<void>;
-	clearGroups: () => void;
-}
-
-export const useGroupsStore = create<GroupsState>((set, get) => ({
-	groups: [],
-	loading: false,
-	error: null,
-
-	fetchGroups: async (force = false) => {
-		const { loading } = get();
-
-		// Prevent multiple simultaneous fetches unless forced
-		if (loading && !force) return;
-
-		const cachedGroups = cacheUtils.get<Group[]>('groups', 'all');
-		if (!force && cachedGroups) {
-			// Use cached data
-			set({ groups: cachedGroups });
-			return;
-		}
-
-		try {
-			set({ loading: true, error: null });
-
-			const response = await groupService.findAll();
-
-			if (response.success) {
-				set({ groups: response.data, error: null });
-				cacheUtils.set('groups', 'all', response.data);
-			} else {
-				set({ error: response.error || 'Failed to fetch groups' });
-			}
-		} catch (error) {
-			console.error('Error fetching groups:', error);
-			set({
-				error:
-					error instanceof Error
-						? error.message
-						: 'An unexpected error occurred',
-			});
-		} finally {
-			set({ loading: false });
-		}
-	},
-
-	refetch: async () => {
-		await get().fetchGroups(true);
-	},
-
-	clearGroups: () => {
-		set({ groups: [], error: null });
-	},
-
-	refetch: async () => {
-		// Force refresh by clearing and fetching again
-		const { fetchGroups } = get();
-		set({ loading: true, error: null });
-		await fetchGroups();
-	},
-}));
+import { create } from 'zustand';
+
+import groupService, { type Group } from '@/lib/services/groups.service';
+import { cacheUtils } from '@/store/helpers/cacheHelpers';
+
+// Initialize cache for groups
+cacheUtils.initCache<Group[]>('groups', {
+	ttl: 5 * 60 * 1000, // 5 minutes
+	maxSize: 1000, // Support up to 1000 groups in cache
+	enableLocalStorage: false, // Don't store in localStorage
+});
+
+interface GroupsState {
+	groups: Group[];
+	loading: boolean;
+	error: string | null;
+	fetchGroups: (force?: boolean) => Promise<void>;
+	refetch: () => Promise<void>;
+	clearGroups: () => void;
+}
+
+export const useGroupsStore = create<GroupsState>((set, get) => ({
+	groups: [],
+	loading: false,
+	error: null,
+
+	fetchGroups: async (force = false) => {
+		const { loading } = get();
+
+		// Prevent multiple simultaneous fetches unless forced
+		if (loading && !force) return;
+
+		const cachedGroups = cacheUtils.get<Group[]>('groups', 'all');
+		if (!force && cachedGroups) {
+			// Use cached data
+			set({ groups: cachedGroups });
+			return;
+		}
+
+		try {
+			set({ loading: true, error: null });
+
+			const response = await groupService.findAll();
+
+			if (response.success) {
+				set({ groups: response.data, error: null });
+				cacheUtils.set('groups', 'all', response.data);
+			} else {
+				set({ error: response.error || 'Failed to fetch groups' });
+			}
+		} catch (error) {
+			console.error('Error fetching groups:', error);
+			set({
+				error:
+					error instanceof Error
+						? error.message
+						: 'An unexpected error occurred',
+			});
+		} finally {
+			set({ loading: false });
+		}
+	},
+
+	refetch: async () => {
+		await get().fetchGroups(true);
+	},
+
+	clearGroups: () => {
+		set({ groups: [], error: null });
+	},
+}));