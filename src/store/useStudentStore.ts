import { create } from 'zustand';
import { devtools } from 'zustand/middleware';

import { AuthService } from '@/lib/services/auth';
import semesterService from '@/lib/services/semesters.service';
import studentService from '@/lib/services/students.service';
import { handleApiResponse } from '@/lib/utils/handleApi';
import { ApiResponse, PasswordChange } from '@/schemas/_common';
import {
	ImportStudent,
	Student,
	StudentCreate,
	StudentProfile,
	StudentSelfUpdate,
	StudentToggleStatus,
	StudentUpdate,
} from '@/schemas/student';
import {
	cacheInvalidation,
	cacheUtils,
	createCachedFetchAction,
} from '@/store/helpers/cacheHelpers';
import {
	commonStoreUtilities,
	createBatchCreateAction,
	createCreateAction,
	createErrorState,
	createFetchBySemesterAction,
	createSearchFilter,
	createUpdateAction,
	handleActionError,
	handleResultError,
} from '@/store/helpers/storeHelpers';
import { createStudentToggleFunction } from '@/store/helpers/studentToggleHelpers';
import { type ToggleOperationData } from '@/store/helpers/toggleHelpers';

// Constants
const ENTITY_NAME = 'student';
const STORE_NAME = 'student-store';

interface StudentState {
	// Data
<<<<<<< HEAD
	students: Student[];
=======
	students: Student[]; // Students data
>>>>>>> 89bc45dd
	filteredStudents: Student[];
	currentProfile: StudentProfile | null;

	// Loading states
	loading: boolean;
	creating: boolean;
	updating: boolean;
	deleting: boolean;
	creatingMany: boolean; // Legacy field for backward compatibility
	creatingManyStudents: boolean; // New field for consistency
	togglingStatus: boolean;
	changingPassword: boolean;
	updatingProfile: boolean;
	loadingProfile: boolean;

	// Error states
	lastError: {
		message: string;
		statusCode: number;
		timestamp: Date;
	} | null;

	// Internal state for spam protection
	_toggleOperations: Map<string, ToggleOperationData>;

	// Individual loading states for each student
	_studentLoadingStates: Map<string, boolean>;

	// Background refresh management
	_backgroundRefreshRunning: boolean;
	_lastBackgroundRefresh: number;

	// UI states
	selectedSemesterId: string | null;
	selectedMajorId: string | null;
	selectedStatus: string;
	searchText: string;
<<<<<<< HEAD
=======
	lastSemesterId: string | null; // Track which semester data is currently loaded
>>>>>>> 89bc45dd

	// Cache utilities
	cache: {
		clear: () => void;
		stats: () => Record<string, unknown> | null;
		invalidate: () => void;
	};

	// Actions
	fetchStudents: (force?: boolean) => Promise<void>;
<<<<<<< HEAD
	fetchStudentsBySemester: (semesterId: string) => Promise<void>;
	fetchStudentsWithoutGroup: (semesterId: string) => Promise<void>;
=======
	fetchStudentsBySemester: (
		semesterId: string,
		force?: boolean,
	) => Promise<void>;
	fetchStudentsWithoutGroup: (
		semesterId: string,
		force?: boolean,
	) => Promise<void>;
>>>>>>> 89bc45dd
	fetchStudentsWithoutGroupAuto: () => Promise<void>;
	fetchProfile: (id: string, force?: boolean) => Promise<StudentProfile | null>;
	createStudent: (data: StudentCreate) => Promise<boolean>;
	createManyStudents: (data: ImportStudent) => Promise<boolean>;
	updateStudent: (id: string, data: StudentUpdate) => Promise<boolean>;
	deleteStudent: (id: string) => Promise<boolean>;
	toggleStudentStatus: (
		id: string,
		data: StudentToggleStatus,
	) => Promise<boolean>;
	changePassword: (data: PasswordChange) => Promise<boolean>;
	updateProfile: (data: StudentSelfUpdate) => Promise<boolean>;
	// Error management
	clearError: () => void;

	// Filters
	setSelectedSemesterId: (semesterId: string | null) => void;
	setSelectedMajorId: (majorId: string | null) => void;
	setSelectedStatus: (status: string) => void;
	setSearchText: (text: string) => void;
	filterStudents: () => void;

	// Utilities
	reset: () => void;
	clearStudents: () => void;
	getStudentById: (id: string) => Student | undefined;
	isStudentLoading: (id: string) => boolean;

	// Index signature for Zustand compatibility
	[key: string]: unknown;
}

// Filter function for students
const studentSearchFilter = createSearchFilter<Student>((student) => [
	student.fullName,
	student.email,
	student.studentCode,
]);

// Helper function to process students without group response
const processStudentsWithoutGroupResponse = (
	response: ApiResponse<Student[]>,
	set: (state: Partial<StudentState>) => void,
	get: () => StudentState,
): boolean => {
	const result = handleApiResponse(response, 'Success', '');

	if (result.success && result.data) {
		// Filter only active students
		const activeStudents = result.data.filter(
			(student: Student) => student.isActive,
		);

		set({
			students: activeStudents,
<<<<<<< HEAD
			loading: false,
=======
>>>>>>> 89bc45dd
		});

		// Apply current filters
		get().filterStudents();
		return true;
	} else if (result.error) {
		handleResultError(result.error, set);
		return false;
	}
	return false;
};

export const useStudentStore = create<StudentState>()(
	devtools(
		(set, get) => ({
			// Initial state
			students: [],
			filteredStudents: [],
			currentProfile: null,
			loading: false,
			creating: false,
			updating: false,
			deleting: false,
			creatingMany: false,
			creatingManyStudents: false,
			togglingStatus: false,
			changingPassword: false,
			updatingProfile: false,
			loadingProfile: false,
			lastError: null,
			selectedSemesterId: null,
			selectedMajorId: null,
			selectedStatus: 'All',
			searchText: '',
<<<<<<< HEAD
=======
			lastSemesterId: null,
>>>>>>> 89bc45dd

			// Internal spam protection state
			_toggleOperations: new Map(),
			_studentLoadingStates: new Map(),
			_backgroundRefreshRunning: false,
			_lastBackgroundRefresh: 0,

			// Cache utilities
			cache: {
				clear: () => cacheInvalidation.invalidateEntity(ENTITY_NAME),
				stats: () => cacheUtils.getStats(ENTITY_NAME),
				invalidate: () => cacheInvalidation.invalidateEntity(ENTITY_NAME),
			},

			// Actions using cached fetch
			fetchStudents: createCachedFetchAction(studentService, ENTITY_NAME, {
				ttl: 2 * 60 * 1000, // 2 minutes for students (more frequent updates)
				maxSize: 5000, // Support up to 5000 students in cache (accommodate growth)
				enableLocalStorage: false, // Students data is sensitive, don't store in localStorage
			})(set, get),

			fetchStudentsBySemester: createFetchBySemesterAction(
				studentService,
				ENTITY_NAME,
			)(set, get),

<<<<<<< HEAD
			fetchStudentsWithoutGroup: async (semesterId: string) => {
				set({ loading: true, lastError: null });
				try {
					const response =
						await studentService.findStudentsWithoutGroup(semesterId);

					processStudentsWithoutGroupResponse(response, set, get);
				} catch (error) {
					handleActionError(error, ENTITY_NAME, 'fetch without group', set);
				} finally {
=======
			fetchStudentsWithoutGroup: async (semesterId: string, force = false) => {
				console.log('fetchStudentsWithoutGroup called with force:', force);
				set({ loading: true, lastError: null });
				console.log('Loading set to true');
				try {
					// Clear cache if force refresh
					if (force) {
						console.log('Clearing cache...');
						cacheUtils.clear(ENTITY_NAME);
					}

					const response =
						await studentService.findStudentsWithoutGroup(semesterId);

					console.log('API response received');
					processStudentsWithoutGroupResponse(response, set, get);
				} catch (error) {
					console.log('Error occurred:', error);
					handleActionError(error, ENTITY_NAME, 'fetch without group', set);
				} finally {
					console.log('Setting loading to false');
>>>>>>> 89bc45dd
					set({ loading: false });
				}
			},

			fetchStudentsWithoutGroupAuto: async () => {
				set({ loading: true, lastError: null });
				try {
					// First, get all semesters to find the one with "Preparing" status
					const semesterResponse = await semesterService.findAll();
					const semesterResult = handleApiResponse(
						semesterResponse,
						'Success',
						'',
					);

					if (!semesterResult.success || !semesterResult.data) {
						if (semesterResult.error) {
							handleResultError(semesterResult.error, set);
						}
						return;
					}

					// Find semester with "Preparing" status
					const preparingSemester = semesterResult.data.find(
						(semester) => semester.status === 'Preparing',
					);

					if (!preparingSemester) {
						const error = createErrorState({
							message: 'No semester with "Preparing" status found',
							statusCode: 404,
						});
						set({ lastError: error, loading: false });
						return;
					}

					// Now fetch students without group for this semester
					const response = await studentService.findStudentsWithoutGroup(
						preparingSemester.id,
					);

					processStudentsWithoutGroupResponse(response, set, get);
				} catch (error) {
					handleActionError(
						error,
						ENTITY_NAME,
						'fetch without group auto',
						set,
					);
				} finally {
					set({ loading: false });
				}
			},

			// Fetch detailed profile data
			fetchProfile: async (
				id: string,
				force = false,
			): Promise<StudentProfile | null> => {
				const { currentProfile, loadingProfile } = get();

				// Return cached profile if available and not forcing refresh
				if (!force && currentProfile && currentProfile.id === id) {
					return currentProfile;
				}

				// Prevent multiple concurrent requests
				if (loadingProfile) {
					return currentProfile;
				}

				set({ loadingProfile: true, lastError: null });

				try {
					const response = await studentService.findOne(id);
					const result = handleApiResponse(response, 'Silent');

					if (result.success && result.data) {
						set({ currentProfile: result.data, loadingProfile: false });
						return result.data;
					}

					if (result.error) {
						handleResultError(result.error, set);
					}
				} catch (error) {
					handleActionError(error, ENTITY_NAME, 'fetch profile', set);
				} finally {
					set({ loadingProfile: false });
				}

				return null;
			},

			// Enhanced CRUD actions with smart cache management
			createStudent: async (data: StudentCreate) => {
				const result = await createCreateAction(studentService, ENTITY_NAME)(
					set,
					get,
				)(data);
				if (result) {
					// Only invalidate cache for create operations (new data added)
					cacheInvalidation.invalidateEntity(ENTITY_NAME);
				}
				return result;
			},

			updateStudent: async (id: string, data: StudentUpdate) => {
				const result = await createUpdateAction(studentService, ENTITY_NAME)(
					set,
					get,
				)(id, data);
				if (result) {
					// createUpdateAction already handles optimistic update with fresh data from server
					// Only invalidate cache for future fetches, no need to refetch immediately
					cacheInvalidation.invalidateEntity(ENTITY_NAME);
				}
				return result;
			},

			deleteStudent: async (id: string) => {
				const { selectedSemesterId } = get();

				if (!selectedSemesterId) {
					const error = createErrorState({
						message: 'No semester selected. Please select a semester first.',
						statusCode: 400,
					});
					set({ lastError: error });
					return false;
				}

				set({ deleting: true, lastError: null });
				try {
					const response = await studentService.deleteBySemester(
						id,
						selectedSemesterId,
					);
					const result = handleApiResponse(
						response,
						'Success',
						'Student deleted successfully',
					);

					if (result.success) {
						// Optimistic update: Remove from students array immediately
						set((state) => ({
							students: state.students.filter((student) => student.id !== id),
							filteredStudents: state.filteredStudents.filter(
								(student) => student.id !== id,
							),
						}));

						// Only invalidate cache for future fetches, no need to refetch immediately
						// since we already have optimistic update and server confirmed deletion
						cacheInvalidation.invalidateEntity(ENTITY_NAME);

						return true;
					}

					if (result.error) {
						handleResultError(result.error, set);
						return false;
					}
				} catch (error) {
					handleActionError(error, ENTITY_NAME, 'delete', set);
					return false;
				} finally {
					set({ deleting: false });
				}
				return false;
			},

			createManyStudents: async (data: ImportStudent) => {
				const result = await createBatchCreateAction(
					studentService,
					ENTITY_NAME,
				)(
					set,
					get,
				)(data);
				if (result) {
					// Batch operations need full cache invalidation
					cacheInvalidation.invalidateEntity(ENTITY_NAME);
				}
				return result;
			},

			// Optimized toggle function using shared helpers
			toggleStudentStatus: createStudentToggleFunction(get, set, () =>
				get().filterStudents(),
			),

			// Change password action
			changePassword: async (data: PasswordChange) => {
				set({ changingPassword: true, lastError: null });
				try {
					const response = await AuthService.changePassword(data);
					const result = handleApiResponse(
						response,
						'Success',
						'Password changed successfully. You will be logged out.',
					);

					if (result.success) {
						// Auto logout after successful password change for security
						try {
							await AuthService.logout({ redirect: false });
							// Redirect to login page after logout
							window.location.href = '/login';
						} catch (logoutError) {
							// Log error for debugging purposes - this is a critical flow
							// eslint-disable-next-line no-console
							console.error('Logout error after password change:', logoutError);
							// Force redirect even if logout fails
							window.location.href = '/login';
						}
						return true;
					}

					if (result.error) {
						handleResultError(result.error, set);
						return false;
					}
				} catch (error) {
					handleActionError(error, ENTITY_NAME, 'change password', set);
					return false;
				} finally {
					set({ changingPassword: false });
				}
				return false;
			},

			// Update profile action (for student self-update)
			updateProfile: async (data: StudentSelfUpdate) => {
				set({ updatingProfile: true, lastError: null });
				try {
					const response = await studentService.updateProfile(data);
					const result = handleApiResponse(
						response,
						'Success',
						'Profile updated successfully',
					);

					if (result.success) {
						// Clear current profile and invalidate cache to ensure fresh data
						set({ currentProfile: null });
						cacheInvalidation.invalidateEntity(ENTITY_NAME);
						return true;
					}

					if (result.error) {
						handleResultError(result.error, set);
						return false;
					}
				} catch (error) {
					handleActionError(error, ENTITY_NAME, 'update profile', set);
					return false;
				} finally {
					set({ updatingProfile: false });
				}
				return false;
			},

			// Error management
			clearError: () => set(commonStoreUtilities.clearError()),

			// Filters
			setSelectedSemesterId: (semesterId: string | null) => {
				// Clear students when changing semester to avoid stale data
				set({
					students: [],
					filteredStudents: [],
					selectedSemesterId: semesterId,
				});
				// Apply filters with empty data
				get().filterStudents();
			},
			setSelectedMajorId: commonStoreUtilities.createFieldSetter(
				'selectedMajorId',
				'filterStudents',
			)(set, get),
			setSelectedStatus: commonStoreUtilities.createFieldSetter(
				'selectedStatus',
				'filterStudents',
			)(set, get),
			setSearchText: commonStoreUtilities.createSetSearchText('filterStudents')(
				set,
				get,
			),

			filterStudents: () => {
				const { students, selectedMajorId, selectedStatus, searchText } = get();

				let filtered = students;

				// Note: Semester filtering is now handled by fetching students by semester
				// using the fetchStudentsBySemester method instead of client-side filtering

				if (selectedMajorId && selectedMajorId !== 'All') {
					filtered = filtered.filter(
						(student) => student.majorId === selectedMajorId,
					);
				}

				if (selectedStatus !== 'All') {
					filtered = filtered.filter(
						(student) => student.isActive === (selectedStatus === 'Active'),
					);
				}

				// Apply text search
				filtered = studentSearchFilter(filtered, searchText);

				set({ filteredStudents: filtered });
			},

			// Utilities
			reset: () => {
				// Cancel all pending toggle operations
				const operations = get()._toggleOperations;
				operations.forEach((op) => op.controller.abort());
				operations.clear();

				set(
					commonStoreUtilities.createReset(ENTITY_NAME, {
						currentProfile: null,
						selectedSemesterId: null,
						selectedMajorId: null,
						selectedStatus: 'All',
						_toggleOperations: new Map(),
						_studentLoadingStates: new Map(),
						_backgroundRefreshRunning: false,
						_lastBackgroundRefresh: 0,
					})(),
				);
			},
			clearStudents: () => set({ students: [], filteredStudents: [] }),
			getStudentById:
				commonStoreUtilities.createGetById<Student>(ENTITY_NAME)(get),

			// Check if a specific student is currently being toggled
			isStudentLoading: (id: string) => {
				return get()._studentLoadingStates.get(id) ?? false;
			},
		}),
		{
			name: STORE_NAME,
		},
	),
);
<|MERGE_RESOLUTION|>--- conflicted
+++ resolved
@@ -1,619 +1,587 @@
-import { create } from 'zustand';
-import { devtools } from 'zustand/middleware';
-
-import { AuthService } from '@/lib/services/auth';
-import semesterService from '@/lib/services/semesters.service';
-import studentService from '@/lib/services/students.service';
-import { handleApiResponse } from '@/lib/utils/handleApi';
-import { ApiResponse, PasswordChange } from '@/schemas/_common';
-import {
-	ImportStudent,
-	Student,
-	StudentCreate,
-	StudentProfile,
-	StudentSelfUpdate,
-	StudentToggleStatus,
-	StudentUpdate,
-} from '@/schemas/student';
-import {
-	cacheInvalidation,
-	cacheUtils,
-	createCachedFetchAction,
-} from '@/store/helpers/cacheHelpers';
-import {
-	commonStoreUtilities,
-	createBatchCreateAction,
-	createCreateAction,
-	createErrorState,
-	createFetchBySemesterAction,
-	createSearchFilter,
-	createUpdateAction,
-	handleActionError,
-	handleResultError,
-} from '@/store/helpers/storeHelpers';
-import { createStudentToggleFunction } from '@/store/helpers/studentToggleHelpers';
-import { type ToggleOperationData } from '@/store/helpers/toggleHelpers';
-
-// Constants
-const ENTITY_NAME = 'student';
-const STORE_NAME = 'student-store';
-
-interface StudentState {
-	// Data
-<<<<<<< HEAD
-	students: Student[];
-=======
-	students: Student[]; // Students data
->>>>>>> 89bc45dd
-	filteredStudents: Student[];
-	currentProfile: StudentProfile | null;
-
-	// Loading states
-	loading: boolean;
-	creating: boolean;
-	updating: boolean;
-	deleting: boolean;
-	creatingMany: boolean; // Legacy field for backward compatibility
-	creatingManyStudents: boolean; // New field for consistency
-	togglingStatus: boolean;
-	changingPassword: boolean;
-	updatingProfile: boolean;
-	loadingProfile: boolean;
-
-	// Error states
-	lastError: {
-		message: string;
-		statusCode: number;
-		timestamp: Date;
-	} | null;
-
-	// Internal state for spam protection
-	_toggleOperations: Map<string, ToggleOperationData>;
-
-	// Individual loading states for each student
-	_studentLoadingStates: Map<string, boolean>;
-
-	// Background refresh management
-	_backgroundRefreshRunning: boolean;
-	_lastBackgroundRefresh: number;
-
-	// UI states
-	selectedSemesterId: string | null;
-	selectedMajorId: string | null;
-	selectedStatus: string;
-	searchText: string;
-<<<<<<< HEAD
-=======
-	lastSemesterId: string | null; // Track which semester data is currently loaded
->>>>>>> 89bc45dd
-
-	// Cache utilities
-	cache: {
-		clear: () => void;
-		stats: () => Record<string, unknown> | null;
-		invalidate: () => void;
-	};
-
-	// Actions
-	fetchStudents: (force?: boolean) => Promise<void>;
-<<<<<<< HEAD
-	fetchStudentsBySemester: (semesterId: string) => Promise<void>;
-	fetchStudentsWithoutGroup: (semesterId: string) => Promise<void>;
-=======
-	fetchStudentsBySemester: (
-		semesterId: string,
-		force?: boolean,
-	) => Promise<void>;
-	fetchStudentsWithoutGroup: (
-		semesterId: string,
-		force?: boolean,
-	) => Promise<void>;
->>>>>>> 89bc45dd
-	fetchStudentsWithoutGroupAuto: () => Promise<void>;
-	fetchProfile: (id: string, force?: boolean) => Promise<StudentProfile | null>;
-	createStudent: (data: StudentCreate) => Promise<boolean>;
-	createManyStudents: (data: ImportStudent) => Promise<boolean>;
-	updateStudent: (id: string, data: StudentUpdate) => Promise<boolean>;
-	deleteStudent: (id: string) => Promise<boolean>;
-	toggleStudentStatus: (
-		id: string,
-		data: StudentToggleStatus,
-	) => Promise<boolean>;
-	changePassword: (data: PasswordChange) => Promise<boolean>;
-	updateProfile: (data: StudentSelfUpdate) => Promise<boolean>;
-	// Error management
-	clearError: () => void;
-
-	// Filters
-	setSelectedSemesterId: (semesterId: string | null) => void;
-	setSelectedMajorId: (majorId: string | null) => void;
-	setSelectedStatus: (status: string) => void;
-	setSearchText: (text: string) => void;
-	filterStudents: () => void;
-
-	// Utilities
-	reset: () => void;
-	clearStudents: () => void;
-	getStudentById: (id: string) => Student | undefined;
-	isStudentLoading: (id: string) => boolean;
-
-	// Index signature for Zustand compatibility
-	[key: string]: unknown;
-}
-
-// Filter function for students
-const studentSearchFilter = createSearchFilter<Student>((student) => [
-	student.fullName,
-	student.email,
-	student.studentCode,
-]);
-
-// Helper function to process students without group response
-const processStudentsWithoutGroupResponse = (
-	response: ApiResponse<Student[]>,
-	set: (state: Partial<StudentState>) => void,
-	get: () => StudentState,
-): boolean => {
-	const result = handleApiResponse(response, 'Success', '');
-
-	if (result.success && result.data) {
-		// Filter only active students
-		const activeStudents = result.data.filter(
-			(student: Student) => student.isActive,
-		);
-
-		set({
-			students: activeStudents,
-<<<<<<< HEAD
-			loading: false,
-=======
->>>>>>> 89bc45dd
-		});
-
-		// Apply current filters
-		get().filterStudents();
-		return true;
-	} else if (result.error) {
-		handleResultError(result.error, set);
-		return false;
-	}
-	return false;
-};
-
-export const useStudentStore = create<StudentState>()(
-	devtools(
-		(set, get) => ({
-			// Initial state
-			students: [],
-			filteredStudents: [],
-			currentProfile: null,
-			loading: false,
-			creating: false,
-			updating: false,
-			deleting: false,
-			creatingMany: false,
-			creatingManyStudents: false,
-			togglingStatus: false,
-			changingPassword: false,
-			updatingProfile: false,
-			loadingProfile: false,
-			lastError: null,
-			selectedSemesterId: null,
-			selectedMajorId: null,
-			selectedStatus: 'All',
-			searchText: '',
-<<<<<<< HEAD
-=======
-			lastSemesterId: null,
->>>>>>> 89bc45dd
-
-			// Internal spam protection state
-			_toggleOperations: new Map(),
-			_studentLoadingStates: new Map(),
-			_backgroundRefreshRunning: false,
-			_lastBackgroundRefresh: 0,
-
-			// Cache utilities
-			cache: {
-				clear: () => cacheInvalidation.invalidateEntity(ENTITY_NAME),
-				stats: () => cacheUtils.getStats(ENTITY_NAME),
-				invalidate: () => cacheInvalidation.invalidateEntity(ENTITY_NAME),
-			},
-
-			// Actions using cached fetch
-			fetchStudents: createCachedFetchAction(studentService, ENTITY_NAME, {
-				ttl: 2 * 60 * 1000, // 2 minutes for students (more frequent updates)
-				maxSize: 5000, // Support up to 5000 students in cache (accommodate growth)
-				enableLocalStorage: false, // Students data is sensitive, don't store in localStorage
-			})(set, get),
-
-			fetchStudentsBySemester: createFetchBySemesterAction(
-				studentService,
-				ENTITY_NAME,
-			)(set, get),
-
-<<<<<<< HEAD
-			fetchStudentsWithoutGroup: async (semesterId: string) => {
-				set({ loading: true, lastError: null });
-				try {
-					const response =
-						await studentService.findStudentsWithoutGroup(semesterId);
-
-					processStudentsWithoutGroupResponse(response, set, get);
-				} catch (error) {
-					handleActionError(error, ENTITY_NAME, 'fetch without group', set);
-				} finally {
-=======
-			fetchStudentsWithoutGroup: async (semesterId: string, force = false) => {
-				console.log('fetchStudentsWithoutGroup called with force:', force);
-				set({ loading: true, lastError: null });
-				console.log('Loading set to true');
-				try {
-					// Clear cache if force refresh
-					if (force) {
-						console.log('Clearing cache...');
-						cacheUtils.clear(ENTITY_NAME);
-					}
-
-					const response =
-						await studentService.findStudentsWithoutGroup(semesterId);
-
-					console.log('API response received');
-					processStudentsWithoutGroupResponse(response, set, get);
-				} catch (error) {
-					console.log('Error occurred:', error);
-					handleActionError(error, ENTITY_NAME, 'fetch without group', set);
-				} finally {
-					console.log('Setting loading to false');
->>>>>>> 89bc45dd
-					set({ loading: false });
-				}
-			},
-
-			fetchStudentsWithoutGroupAuto: async () => {
-				set({ loading: true, lastError: null });
-				try {
-					// First, get all semesters to find the one with "Preparing" status
-					const semesterResponse = await semesterService.findAll();
-					const semesterResult = handleApiResponse(
-						semesterResponse,
-						'Success',
-						'',
-					);
-
-					if (!semesterResult.success || !semesterResult.data) {
-						if (semesterResult.error) {
-							handleResultError(semesterResult.error, set);
-						}
-						return;
-					}
-
-					// Find semester with "Preparing" status
-					const preparingSemester = semesterResult.data.find(
-						(semester) => semester.status === 'Preparing',
-					);
-
-					if (!preparingSemester) {
-						const error = createErrorState({
-							message: 'No semester with "Preparing" status found',
-							statusCode: 404,
-						});
-						set({ lastError: error, loading: false });
-						return;
-					}
-
-					// Now fetch students without group for this semester
-					const response = await studentService.findStudentsWithoutGroup(
-						preparingSemester.id,
-					);
-
-					processStudentsWithoutGroupResponse(response, set, get);
-				} catch (error) {
-					handleActionError(
-						error,
-						ENTITY_NAME,
-						'fetch without group auto',
-						set,
-					);
-				} finally {
-					set({ loading: false });
-				}
-			},
-
-			// Fetch detailed profile data
-			fetchProfile: async (
-				id: string,
-				force = false,
-			): Promise<StudentProfile | null> => {
-				const { currentProfile, loadingProfile } = get();
-
-				// Return cached profile if available and not forcing refresh
-				if (!force && currentProfile && currentProfile.id === id) {
-					return currentProfile;
-				}
-
-				// Prevent multiple concurrent requests
-				if (loadingProfile) {
-					return currentProfile;
-				}
-
-				set({ loadingProfile: true, lastError: null });
-
-				try {
-					const response = await studentService.findOne(id);
-					const result = handleApiResponse(response, 'Silent');
-
-					if (result.success && result.data) {
-						set({ currentProfile: result.data, loadingProfile: false });
-						return result.data;
-					}
-
-					if (result.error) {
-						handleResultError(result.error, set);
-					}
-				} catch (error) {
-					handleActionError(error, ENTITY_NAME, 'fetch profile', set);
-				} finally {
-					set({ loadingProfile: false });
-				}
-
-				return null;
-			},
-
-			// Enhanced CRUD actions with smart cache management
-			createStudent: async (data: StudentCreate) => {
-				const result = await createCreateAction(studentService, ENTITY_NAME)(
-					set,
-					get,
-				)(data);
-				if (result) {
-					// Only invalidate cache for create operations (new data added)
-					cacheInvalidation.invalidateEntity(ENTITY_NAME);
-				}
-				return result;
-			},
-
-			updateStudent: async (id: string, data: StudentUpdate) => {
-				const result = await createUpdateAction(studentService, ENTITY_NAME)(
-					set,
-					get,
-				)(id, data);
-				if (result) {
-					// createUpdateAction already handles optimistic update with fresh data from server
-					// Only invalidate cache for future fetches, no need to refetch immediately
-					cacheInvalidation.invalidateEntity(ENTITY_NAME);
-				}
-				return result;
-			},
-
-			deleteStudent: async (id: string) => {
-				const { selectedSemesterId } = get();
-
-				if (!selectedSemesterId) {
-					const error = createErrorState({
-						message: 'No semester selected. Please select a semester first.',
-						statusCode: 400,
-					});
-					set({ lastError: error });
-					return false;
-				}
-
-				set({ deleting: true, lastError: null });
-				try {
-					const response = await studentService.deleteBySemester(
-						id,
-						selectedSemesterId,
-					);
-					const result = handleApiResponse(
-						response,
-						'Success',
-						'Student deleted successfully',
-					);
-
-					if (result.success) {
-						// Optimistic update: Remove from students array immediately
-						set((state) => ({
-							students: state.students.filter((student) => student.id !== id),
-							filteredStudents: state.filteredStudents.filter(
-								(student) => student.id !== id,
-							),
-						}));
-
-						// Only invalidate cache for future fetches, no need to refetch immediately
-						// since we already have optimistic update and server confirmed deletion
-						cacheInvalidation.invalidateEntity(ENTITY_NAME);
-
-						return true;
-					}
-
-					if (result.error) {
-						handleResultError(result.error, set);
-						return false;
-					}
-				} catch (error) {
-					handleActionError(error, ENTITY_NAME, 'delete', set);
-					return false;
-				} finally {
-					set({ deleting: false });
-				}
-				return false;
-			},
-
-			createManyStudents: async (data: ImportStudent) => {
-				const result = await createBatchCreateAction(
-					studentService,
-					ENTITY_NAME,
-				)(
-					set,
-					get,
-				)(data);
-				if (result) {
-					// Batch operations need full cache invalidation
-					cacheInvalidation.invalidateEntity(ENTITY_NAME);
-				}
-				return result;
-			},
-
-			// Optimized toggle function using shared helpers
-			toggleStudentStatus: createStudentToggleFunction(get, set, () =>
-				get().filterStudents(),
-			),
-
-			// Change password action
-			changePassword: async (data: PasswordChange) => {
-				set({ changingPassword: true, lastError: null });
-				try {
-					const response = await AuthService.changePassword(data);
-					const result = handleApiResponse(
-						response,
-						'Success',
-						'Password changed successfully. You will be logged out.',
-					);
-
-					if (result.success) {
-						// Auto logout after successful password change for security
-						try {
-							await AuthService.logout({ redirect: false });
-							// Redirect to login page after logout
-							window.location.href = '/login';
-						} catch (logoutError) {
-							// Log error for debugging purposes - this is a critical flow
-							// eslint-disable-next-line no-console
-							console.error('Logout error after password change:', logoutError);
-							// Force redirect even if logout fails
-							window.location.href = '/login';
-						}
-						return true;
-					}
-
-					if (result.error) {
-						handleResultError(result.error, set);
-						return false;
-					}
-				} catch (error) {
-					handleActionError(error, ENTITY_NAME, 'change password', set);
-					return false;
-				} finally {
-					set({ changingPassword: false });
-				}
-				return false;
-			},
-
-			// Update profile action (for student self-update)
-			updateProfile: async (data: StudentSelfUpdate) => {
-				set({ updatingProfile: true, lastError: null });
-				try {
-					const response = await studentService.updateProfile(data);
-					const result = handleApiResponse(
-						response,
-						'Success',
-						'Profile updated successfully',
-					);
-
-					if (result.success) {
-						// Clear current profile and invalidate cache to ensure fresh data
-						set({ currentProfile: null });
-						cacheInvalidation.invalidateEntity(ENTITY_NAME);
-						return true;
-					}
-
-					if (result.error) {
-						handleResultError(result.error, set);
-						return false;
-					}
-				} catch (error) {
-					handleActionError(error, ENTITY_NAME, 'update profile', set);
-					return false;
-				} finally {
-					set({ updatingProfile: false });
-				}
-				return false;
-			},
-
-			// Error management
-			clearError: () => set(commonStoreUtilities.clearError()),
-
-			// Filters
-			setSelectedSemesterId: (semesterId: string | null) => {
-				// Clear students when changing semester to avoid stale data
-				set({
-					students: [],
-					filteredStudents: [],
-					selectedSemesterId: semesterId,
-				});
-				// Apply filters with empty data
-				get().filterStudents();
-			},
-			setSelectedMajorId: commonStoreUtilities.createFieldSetter(
-				'selectedMajorId',
-				'filterStudents',
-			)(set, get),
-			setSelectedStatus: commonStoreUtilities.createFieldSetter(
-				'selectedStatus',
-				'filterStudents',
-			)(set, get),
-			setSearchText: commonStoreUtilities.createSetSearchText('filterStudents')(
-				set,
-				get,
-			),
-
-			filterStudents: () => {
-				const { students, selectedMajorId, selectedStatus, searchText } = get();
-
-				let filtered = students;
-
-				// Note: Semester filtering is now handled by fetching students by semester
-				// using the fetchStudentsBySemester method instead of client-side filtering
-
-				if (selectedMajorId && selectedMajorId !== 'All') {
-					filtered = filtered.filter(
-						(student) => student.majorId === selectedMajorId,
-					);
-				}
-
-				if (selectedStatus !== 'All') {
-					filtered = filtered.filter(
-						(student) => student.isActive === (selectedStatus === 'Active'),
-					);
-				}
-
-				// Apply text search
-				filtered = studentSearchFilter(filtered, searchText);
-
-				set({ filteredStudents: filtered });
-			},
-
-			// Utilities
-			reset: () => {
-				// Cancel all pending toggle operations
-				const operations = get()._toggleOperations;
-				operations.forEach((op) => op.controller.abort());
-				operations.clear();
-
-				set(
-					commonStoreUtilities.createReset(ENTITY_NAME, {
-						currentProfile: null,
-						selectedSemesterId: null,
-						selectedMajorId: null,
-						selectedStatus: 'All',
-						_toggleOperations: new Map(),
-						_studentLoadingStates: new Map(),
-						_backgroundRefreshRunning: false,
-						_lastBackgroundRefresh: 0,
-					})(),
-				);
-			},
-			clearStudents: () => set({ students: [], filteredStudents: [] }),
-			getStudentById:
-				commonStoreUtilities.createGetById<Student>(ENTITY_NAME)(get),
-
-			// Check if a specific student is currently being toggled
-			isStudentLoading: (id: string) => {
-				return get()._studentLoadingStates.get(id) ?? false;
-			},
-		}),
-		{
-			name: STORE_NAME,
-		},
-	),
-);
+import { create } from 'zustand';
+import { devtools } from 'zustand/middleware';
+
+import { AuthService } from '@/lib/services/auth';
+import semesterService from '@/lib/services/semesters.service';
+import studentService from '@/lib/services/students.service';
+import { handleApiResponse } from '@/lib/utils/handleApi';
+import { ApiResponse, PasswordChange } from '@/schemas/_common';
+import {
+	ImportStudent,
+	Student,
+	StudentCreate,
+	StudentProfile,
+	StudentSelfUpdate,
+	StudentToggleStatus,
+	StudentUpdate,
+} from '@/schemas/student';
+import {
+	cacheInvalidation,
+	cacheUtils,
+	createCachedFetchAction,
+} from '@/store/helpers/cacheHelpers';
+import {
+	commonStoreUtilities,
+	createBatchCreateAction,
+	createCreateAction,
+	createErrorState,
+	createFetchBySemesterAction,
+	createSearchFilter,
+	createUpdateAction,
+	handleActionError,
+	handleResultError,
+} from '@/store/helpers/storeHelpers';
+import { createStudentToggleFunction } from '@/store/helpers/studentToggleHelpers';
+import { type ToggleOperationData } from '@/store/helpers/toggleHelpers';
+
+// Constants
+const ENTITY_NAME = 'student';
+const STORE_NAME = 'student-store';
+
+interface StudentState {
+	// Data
+	students: Student[]; // Students data
+	filteredStudents: Student[];
+	currentProfile: StudentProfile | null;
+
+	// Loading states
+	loading: boolean;
+	creating: boolean;
+	updating: boolean;
+	deleting: boolean;
+	creatingMany: boolean; // Legacy field for backward compatibility
+	creatingManyStudents: boolean; // New field for consistency
+	togglingStatus: boolean;
+	changingPassword: boolean;
+	updatingProfile: boolean;
+	loadingProfile: boolean;
+
+	// Error states
+	lastError: {
+		message: string;
+		statusCode: number;
+		timestamp: Date;
+	} | null;
+
+	// Internal state for spam protection
+	_toggleOperations: Map<string, ToggleOperationData>;
+
+	// Individual loading states for each student
+	_studentLoadingStates: Map<string, boolean>;
+
+	// Background refresh management
+	_backgroundRefreshRunning: boolean;
+	_lastBackgroundRefresh: number;
+
+	// UI states
+	selectedSemesterId: string | null;
+	selectedMajorId: string | null;
+	selectedStatus: string;
+	searchText: string;
+	lastSemesterId: string | null; // Track which semester data is currently loaded
+
+	// Cache utilities
+	cache: {
+		clear: () => void;
+		stats: () => Record<string, unknown> | null;
+		invalidate: () => void;
+	};
+
+	// Actions
+	fetchStudents: (force?: boolean) => Promise<void>;
+	fetchStudentsBySemester: (
+		semesterId: string,
+		force?: boolean,
+	) => Promise<void>;
+	fetchStudentsWithoutGroup: (
+		semesterId: string,
+		force?: boolean,
+	) => Promise<void>;
+	fetchStudentsWithoutGroupAuto: () => Promise<void>;
+	fetchProfile: (id: string, force?: boolean) => Promise<StudentProfile | null>;
+	createStudent: (data: StudentCreate) => Promise<boolean>;
+	createManyStudents: (data: ImportStudent) => Promise<boolean>;
+	updateStudent: (id: string, data: StudentUpdate) => Promise<boolean>;
+	deleteStudent: (id: string) => Promise<boolean>;
+	toggleStudentStatus: (
+		id: string,
+		data: StudentToggleStatus,
+	) => Promise<boolean>;
+	changePassword: (data: PasswordChange) => Promise<boolean>;
+	updateProfile: (data: StudentSelfUpdate) => Promise<boolean>;
+	// Error management
+	clearError: () => void;
+
+	// Filters
+	setSelectedSemesterId: (semesterId: string | null) => void;
+	setSelectedMajorId: (majorId: string | null) => void;
+	setSelectedStatus: (status: string) => void;
+	setSearchText: (text: string) => void;
+	filterStudents: () => void;
+
+	// Utilities
+	reset: () => void;
+	clearStudents: () => void;
+	getStudentById: (id: string) => Student | undefined;
+	isStudentLoading: (id: string) => boolean;
+
+	// Index signature for Zustand compatibility
+	[key: string]: unknown;
+}
+
+// Filter function for students
+const studentSearchFilter = createSearchFilter<Student>((student) => [
+	student.fullName,
+	student.email,
+	student.studentCode,
+]);
+
+// Helper function to process students without group response
+const processStudentsWithoutGroupResponse = (
+	response: ApiResponse<Student[]>,
+	set: (state: Partial<StudentState>) => void,
+	get: () => StudentState,
+): boolean => {
+	const result = handleApiResponse(response, 'Success', '');
+
+	if (result.success && result.data) {
+		// Filter only active students
+		const activeStudents = result.data.filter(
+			(student: Student) => student.isActive,
+		);
+
+		set({
+			students: activeStudents,
+		});
+
+		// Apply current filters
+		get().filterStudents();
+		return true;
+	} else if (result.error) {
+		handleResultError(result.error, set);
+		return false;
+	}
+	return false;
+};
+
+export const useStudentStore = create<StudentState>()(
+	devtools(
+		(set, get) => ({
+			// Initial state
+			students: [],
+			filteredStudents: [],
+			currentProfile: null,
+			loading: false,
+			creating: false,
+			updating: false,
+			deleting: false,
+			creatingMany: false,
+			creatingManyStudents: false,
+			togglingStatus: false,
+			changingPassword: false,
+			updatingProfile: false,
+			loadingProfile: false,
+			lastError: null,
+			selectedSemesterId: null,
+			selectedMajorId: null,
+			selectedStatus: 'All',
+			searchText: '',
+			lastSemesterId: null,
+
+			// Internal spam protection state
+			_toggleOperations: new Map(),
+			_studentLoadingStates: new Map(),
+			_backgroundRefreshRunning: false,
+			_lastBackgroundRefresh: 0,
+
+			// Cache utilities
+			cache: {
+				clear: () => cacheInvalidation.invalidateEntity(ENTITY_NAME),
+				stats: () => cacheUtils.getStats(ENTITY_NAME),
+				invalidate: () => cacheInvalidation.invalidateEntity(ENTITY_NAME),
+			},
+
+			// Actions using cached fetch
+			fetchStudents: createCachedFetchAction(studentService, ENTITY_NAME, {
+				ttl: 2 * 60 * 1000, // 2 minutes for students (more frequent updates)
+				maxSize: 5000, // Support up to 5000 students in cache (accommodate growth)
+				enableLocalStorage: false, // Students data is sensitive, don't store in localStorage
+			})(set, get),
+
+			fetchStudentsBySemester: createFetchBySemesterAction(
+				studentService,
+				ENTITY_NAME,
+			)(set, get),
+
+			fetchStudentsWithoutGroup: async (semesterId: string, force = false) => {
+				console.log('fetchStudentsWithoutGroup called with force:', force);
+				set({ loading: true, lastError: null });
+				console.log('Loading set to true');
+				try {
+					// Clear cache if force refresh
+					if (force) {
+						console.log('Clearing cache...');
+						cacheUtils.clear(ENTITY_NAME);
+					}
+
+					const response =
+						await studentService.findStudentsWithoutGroup(semesterId);
+
+					console.log('API response received');
+					processStudentsWithoutGroupResponse(response, set, get);
+				} catch (error) {
+					console.log('Error occurred:', error);
+					handleActionError(error, ENTITY_NAME, 'fetch without group', set);
+				} finally {
+					console.log('Setting loading to false');
+					set({ loading: false });
+				}
+			},
+
+			fetchStudentsWithoutGroupAuto: async () => {
+				set({ loading: true, lastError: null });
+				try {
+					// First, get all semesters to find the one with "Preparing" status
+					const semesterResponse = await semesterService.findAll();
+					const semesterResult = handleApiResponse(
+						semesterResponse,
+						'Success',
+						'',
+					);
+
+					if (!semesterResult.success || !semesterResult.data) {
+						if (semesterResult.error) {
+							handleResultError(semesterResult.error, set);
+						}
+						return;
+					}
+
+					// Find semester with "Preparing" status
+					const preparingSemester = semesterResult.data.find(
+						(semester) => semester.status === 'Preparing',
+					);
+
+					if (!preparingSemester) {
+						const error = createErrorState({
+							message: 'No semester with "Preparing" status found',
+							statusCode: 404,
+						});
+						set({ lastError: error, loading: false });
+						return;
+					}
+
+					// Now fetch students without group for this semester
+					const response = await studentService.findStudentsWithoutGroup(
+						preparingSemester.id,
+					);
+
+					processStudentsWithoutGroupResponse(response, set, get);
+				} catch (error) {
+					handleActionError(
+						error,
+						ENTITY_NAME,
+						'fetch without group auto',
+						set,
+					);
+				} finally {
+					set({ loading: false });
+				}
+			},
+
+			// Fetch detailed profile data
+			fetchProfile: async (
+				id: string,
+				force = false,
+			): Promise<StudentProfile | null> => {
+				const { currentProfile, loadingProfile } = get();
+
+				// Return cached profile if available and not forcing refresh
+				if (!force && currentProfile && currentProfile.id === id) {
+					return currentProfile;
+				}
+
+				// Prevent multiple concurrent requests
+				if (loadingProfile) {
+					return currentProfile;
+				}
+
+				set({ loadingProfile: true, lastError: null });
+
+				try {
+					const response = await studentService.findOne(id);
+					const result = handleApiResponse(response, 'Silent');
+
+					if (result.success && result.data) {
+						set({ currentProfile: result.data, loadingProfile: false });
+						return result.data;
+					}
+
+					if (result.error) {
+						handleResultError(result.error, set);
+					}
+				} catch (error) {
+					handleActionError(error, ENTITY_NAME, 'fetch profile', set);
+				} finally {
+					set({ loadingProfile: false });
+				}
+
+				return null;
+			},
+
+			// Enhanced CRUD actions with smart cache management
+			createStudent: async (data: StudentCreate) => {
+				const result = await createCreateAction(studentService, ENTITY_NAME)(
+					set,
+					get,
+				)(data);
+				if (result) {
+					// Only invalidate cache for create operations (new data added)
+					cacheInvalidation.invalidateEntity(ENTITY_NAME);
+				}
+				return result;
+			},
+
+			updateStudent: async (id: string, data: StudentUpdate) => {
+				const result = await createUpdateAction(studentService, ENTITY_NAME)(
+					set,
+					get,
+				)(id, data);
+				if (result) {
+					// createUpdateAction already handles optimistic update with fresh data from server
+					// Only invalidate cache for future fetches, no need to refetch immediately
+					cacheInvalidation.invalidateEntity(ENTITY_NAME);
+				}
+				return result;
+			},
+
+			deleteStudent: async (id: string) => {
+				const { selectedSemesterId } = get();
+
+				if (!selectedSemesterId) {
+					const error = createErrorState({
+						message: 'No semester selected. Please select a semester first.',
+						statusCode: 400,
+					});
+					set({ lastError: error });
+					return false;
+				}
+
+				set({ deleting: true, lastError: null });
+				try {
+					const response = await studentService.deleteBySemester(
+						id,
+						selectedSemesterId,
+					);
+					const result = handleApiResponse(
+						response,
+						'Success',
+						'Student deleted successfully',
+					);
+
+					if (result.success) {
+						// Optimistic update: Remove from students array immediately
+						set((state) => ({
+							students: state.students.filter((student) => student.id !== id),
+							filteredStudents: state.filteredStudents.filter(
+								(student) => student.id !== id,
+							),
+						}));
+
+						// Only invalidate cache for future fetches, no need to refetch immediately
+						// since we already have optimistic update and server confirmed deletion
+						cacheInvalidation.invalidateEntity(ENTITY_NAME);
+
+						return true;
+					}
+
+					if (result.error) {
+						handleResultError(result.error, set);
+						return false;
+					}
+				} catch (error) {
+					handleActionError(error, ENTITY_NAME, 'delete', set);
+					return false;
+				} finally {
+					set({ deleting: false });
+				}
+				return false;
+			},
+
+			createManyStudents: async (data: ImportStudent) => {
+				const result = await createBatchCreateAction(
+					studentService,
+					ENTITY_NAME,
+				)(
+					set,
+					get,
+				)(data);
+				if (result) {
+					// Batch operations need full cache invalidation
+					cacheInvalidation.invalidateEntity(ENTITY_NAME);
+				}
+				return result;
+			},
+
+			// Optimized toggle function using shared helpers
+			toggleStudentStatus: createStudentToggleFunction(get, set, () =>
+				get().filterStudents(),
+			),
+
+			// Change password action
+			changePassword: async (data: PasswordChange) => {
+				set({ changingPassword: true, lastError: null });
+				try {
+					const response = await AuthService.changePassword(data);
+					const result = handleApiResponse(
+						response,
+						'Success',
+						'Password changed successfully. You will be logged out.',
+					);
+
+					if (result.success) {
+						// Auto logout after successful password change for security
+						try {
+							await AuthService.logout({ redirect: false });
+							// Redirect to login page after logout
+							window.location.href = '/login';
+						} catch (logoutError) {
+							// Log error for debugging purposes - this is a critical flow
+							// eslint-disable-next-line no-console
+							console.error('Logout error after password change:', logoutError);
+							// Force redirect even if logout fails
+							window.location.href = '/login';
+						}
+						return true;
+					}
+
+					if (result.error) {
+						handleResultError(result.error, set);
+						return false;
+					}
+				} catch (error) {
+					handleActionError(error, ENTITY_NAME, 'change password', set);
+					return false;
+				} finally {
+					set({ changingPassword: false });
+				}
+				return false;
+			},
+
+			// Update profile action (for student self-update)
+			updateProfile: async (data: StudentSelfUpdate) => {
+				set({ updatingProfile: true, lastError: null });
+				try {
+					const response = await studentService.updateProfile(data);
+					const result = handleApiResponse(
+						response,
+						'Success',
+						'Profile updated successfully',
+					);
+
+					if (result.success) {
+						// Clear current profile and invalidate cache to ensure fresh data
+						set({ currentProfile: null });
+						cacheInvalidation.invalidateEntity(ENTITY_NAME);
+						return true;
+					}
+
+					if (result.error) {
+						handleResultError(result.error, set);
+						return false;
+					}
+				} catch (error) {
+					handleActionError(error, ENTITY_NAME, 'update profile', set);
+					return false;
+				} finally {
+					set({ updatingProfile: false });
+				}
+				return false;
+			},
+
+			// Error management
+			clearError: () => set(commonStoreUtilities.clearError()),
+
+			// Filters
+			setSelectedSemesterId: (semesterId: string | null) => {
+				// Clear students when changing semester to avoid stale data
+				set({
+					students: [],
+					filteredStudents: [],
+					selectedSemesterId: semesterId,
+				});
+				// Apply filters with empty data
+				get().filterStudents();
+			},
+			setSelectedMajorId: commonStoreUtilities.createFieldSetter(
+				'selectedMajorId',
+				'filterStudents',
+			)(set, get),
+			setSelectedStatus: commonStoreUtilities.createFieldSetter(
+				'selectedStatus',
+				'filterStudents',
+			)(set, get),
+			setSearchText: commonStoreUtilities.createSetSearchText('filterStudents')(
+				set,
+				get,
+			),
+
+			filterStudents: () => {
+				const { students, selectedMajorId, selectedStatus, searchText } = get();
+
+				let filtered = students;
+
+				// Note: Semester filtering is now handled by fetching students by semester
+				// using the fetchStudentsBySemester method instead of client-side filtering
+
+				if (selectedMajorId && selectedMajorId !== 'All') {
+					filtered = filtered.filter(
+						(student) => student.majorId === selectedMajorId,
+					);
+				}
+
+				if (selectedStatus !== 'All') {
+					filtered = filtered.filter(
+						(student) => student.isActive === (selectedStatus === 'Active'),
+					);
+				}
+
+				// Apply text search
+				filtered = studentSearchFilter(filtered, searchText);
+
+				set({ filteredStudents: filtered });
+			},
+
+			// Utilities
+			reset: () => {
+				// Cancel all pending toggle operations
+				const operations = get()._toggleOperations;
+				operations.forEach((op) => op.controller.abort());
+				operations.clear();
+
+				set(
+					commonStoreUtilities.createReset(ENTITY_NAME, {
+						currentProfile: null,
+						selectedSemesterId: null,
+						selectedMajorId: null,
+						selectedStatus: 'All',
+						_toggleOperations: new Map(),
+						_studentLoadingStates: new Map(),
+						_backgroundRefreshRunning: false,
+						_lastBackgroundRefresh: 0,
+					})(),
+				);
+			},
+			clearStudents: () => set({ students: [], filteredStudents: [] }),
+			getStudentById:
+				commonStoreUtilities.createGetById<Student>(ENTITY_NAME)(get),
+
+			// Check if a specific student is currently being toggled
+			isStudentLoading: (id: string) => {
+				return get()._studentLoadingStates.get(id) ?? false;
+			},
+		}),
+		{
+			name: STORE_NAME,
+		},
+	),
+);