--- conflicted
+++ resolved
@@ -1,536 +1,531 @@
-import type { StoreApi } from 'zustand';
-
-import { handleApiError, handleApiResponse } from '@/lib/utils/handleApi';
-import { showNotification } from '@/lib/utils/notification';
-import { ApiResponse } from '@/schemas/_common';
-
-// Error handling utilities
-export const createErrorState = (error: {
-	message: string;
-	statusCode: number;
-}) => ({
-	message: error.message,
-	statusCode: error.statusCode,
-	timestamp: new Date(),
-});
-
-export const handleCreateError = (result: {
-	success: boolean;
-	error?: { message: string; statusCode: number };
-}): void => {
-	if (result.error) {
-		const getErrorTitle = (statusCode: number): string => {
-			switch (statusCode) {
-				case 400:
-					return 'Validation Error';
-				case 409:
-					return 'Conflict Error';
-				case 422:
-					return 'Invalid Data';
-				default:
-					return `Error ${statusCode}`;
-			}
-		};
-
-		showNotification.error(
-			getErrorTitle(result.error.statusCode),
-			result.error.message,
-		);
-	}
-};
-
-// Helper function to handle API errors in actions
-function handleActionError(
-	error: unknown,
-	entityName: string,
-	operation: string,
-	set: StoreApi<Record<string, unknown>>['setState'],
-): void {
-	const apiError = handleApiError(
-		error,
-		`Failed to ${operation} ${entityName}`,
-	);
-	const errorState = createErrorState(apiError);
-	set({ lastError: errorState });
-	showNotification.error('Error', apiError.message);
-}
-
-// Helper function to handle API result errors
-function handleResultError(
-	error: { message: string; statusCode: number },
-	set: StoreApi<Record<string, unknown>>['setState'],
-): void {
-	const errorState = createErrorState(error);
-	set({ lastError: errorState });
-	showNotification.error('Error', error.message);
-}
-
-// Generic batch create action
-export function createBatchCreateAction<T extends { id: string }, TCreate>(
-	service: { createMany: (data: TCreate) => Promise<ApiResponse<T[]>> },
-	entityName: string,
-) {
-	return (
-			set: StoreApi<Record<string, unknown>>['setState'],
-			get: StoreApi<Record<string, unknown>>['getState'],
-		) =>
-<<<<<<< HEAD
-		async (data: TCreate[]): Promise<boolean> => {
-			const loadingField = 'creatingMany';
-=======
-		async (data: TCreate): Promise<boolean> => {
-			const loadingField =
-				entityName === 'student'
-					? 'creatingMany'
-					: `creating${entityName.charAt(0).toUpperCase() + entityName.slice(1)}s`;
->>>>>>> eaf6194b
-			set({ [loadingField]: true, lastError: null });
-			try {
-				const response = await service.createMany(data);
-				const result = handleApiResponse(
-					response,
-					`Students created successfully`,
-				);
-				if (result.success && result.data) {
-					// Add all new items to the array
-					set((state: Record<string, unknown>) => ({
-						...state,
-						[`${entityName}s`]: [
-							...(state[`${entityName}s`] as T[]),
-							...result.data!,
-						],
-					}));
-
-					// Update filtered items
-					const currentState = get();
-					const filterFunction =
-						currentState[
-							`filter${entityName.charAt(0).toUpperCase() + entityName.slice(1)}s`
-						];
-					if (typeof filterFunction === 'function') {
-						filterFunction();
-					}
-					return true;
-				} else if (result.error) {
-					const error = createErrorState(result.error);
-					set({ lastError: error });
-					handleCreateError(result);
-					return false;
-				}
-			} catch (error) {
-				handleActionError(error, `${entityName}s`, 'create', set);
-				return false;
-			} finally {
-				set({ [loadingField]: false });
-			}
-			return false;
-		};
-}
-
-// Helper function to handle successful fetch
-function handleFetchSuccess<T extends { id: string }>(
-	data: T[],
-	entityName: string,
-	set: StoreApi<Record<string, unknown>>['setState'],
-	get: StoreApi<Record<string, unknown>>['getState'],
-): void {
-	set({
-		[`${entityName}s`]: data,
-		[`filtered${entityName.charAt(0).toUpperCase() + entityName.slice(1)}s`]:
-			data,
-	});
-
-	const currentState = get();
-	const filterFunction =
-		currentState[
-			`filter${entityName.charAt(0).toUpperCase() + entityName.slice(1)}s`
-		];
-	if (typeof filterFunction === 'function') {
-		filterFunction();
-	}
-}
-
-// Generic fetch action
-export function createFetchAction<T extends { id: string }>(
-	service: { findAll: () => Promise<ApiResponse<T[]>> },
-	entityName: string,
-) {
-	return (
-			set: StoreApi<Record<string, unknown>>['setState'],
-			get: StoreApi<Record<string, unknown>>['getState'],
-		) =>
-		async () => {
-			set({ loading: true, lastError: null });
-			try {
-				const response = await service.findAll();
-				const result = handleApiResponse(response);
-				if (result.success && result.data) {
-					handleFetchSuccess(result.data, entityName, set, get);
-					return;
-				}
-
-				if (result.error) {
-					handleResultError(result.error, set);
-				}
-			} catch (error) {
-				handleActionError(error, `${entityName}s`, 'fetch', set);
-			} finally {
-				set({ loading: false });
-			}
-		};
-}
-
-// Helper function to handle successful create
-function handleCreateSuccess<T extends { id: string }>(
-	data: T,
-	entityName: string,
-	set: StoreApi<Record<string, unknown>>['setState'],
-	get: StoreApi<Record<string, unknown>>['getState'],
-): void {
-	// Add to items array
-	set((state: Record<string, unknown>) => ({
-		...state,
-		[`${entityName}s`]: [...(state[`${entityName}s`] as T[]), data],
-	}));
-
-	// Update filtered items
-	const currentState = get();
-	const filterFunction =
-		currentState[
-			`filter${entityName.charAt(0).toUpperCase() + entityName.slice(1)}s`
-		];
-	if (typeof filterFunction === 'function') {
-		filterFunction();
-	}
-}
-
-// Generic create action
-export function createCreateAction<T extends { id: string }, TCreate>(
-	service: { create: (data: TCreate) => Promise<ApiResponse<T>> },
-	entityName: string,
-) {
-	return (
-			set: StoreApi<Record<string, unknown>>['setState'],
-			get: StoreApi<Record<string, unknown>>['getState'],
-		) =>
-		async (data: TCreate): Promise<boolean> => {
-			set({ creating: true, lastError: null });
-			try {
-				const response = await service.create(data);
-				const result = handleApiResponse(
-					response,
-					`${entityName.charAt(0).toUpperCase() + entityName.slice(1)} created successfully`,
-				);
-				if (result.success && result.data) {
-					handleCreateSuccess(result.data, entityName, set, get);
-					return true;
-				}
-
-				if (result.error) {
-					const error = createErrorState(result.error);
-					set({ lastError: error });
-					handleCreateError(result);
-					return false;
-				}
-			} catch (error) {
-				handleActionError(error, entityName, 'create', set);
-				return false;
-			} finally {
-				set({ creating: false });
-			}
-			return false;
-		};
-}
-
-// Helper function to handle successful update
-function handleUpdateSuccess<T extends { id: string }>(
-	data: T,
-	id: string,
-	entityName: string,
-	set: StoreApi<Record<string, unknown>>['setState'],
-	get: StoreApi<Record<string, unknown>>['getState'],
-): void {
-	// Update item in array
-	set((state: Record<string, unknown>) => ({
-		...state,
-		[`${entityName}s`]: (state[`${entityName}s`] as T[]).map((item: T) =>
-			item.id === id ? data : item,
-		),
-	}));
-
-	// Update filtered items
-	const currentState = get();
-	const filterFunction =
-		currentState[
-			`filter${entityName.charAt(0).toUpperCase() + entityName.slice(1)}s`
-		];
-	if (typeof filterFunction === 'function') {
-		filterFunction();
-	}
-}
-
-// Generic update action
-export function createUpdateAction<T extends { id: string }, TUpdate>(
-	service: { update: (id: string, data: TUpdate) => Promise<ApiResponse<T>> },
-	entityName: string,
-) {
-	return (
-			set: StoreApi<Record<string, unknown>>['setState'],
-			get: StoreApi<Record<string, unknown>>['getState'],
-		) =>
-		async (id: string, data: TUpdate): Promise<boolean> => {
-			set({ updating: true, lastError: null });
-			try {
-				const response = await service.update(id, data);
-				const result = handleApiResponse(
-					response,
-					`${entityName.charAt(0).toUpperCase() + entityName.slice(1)} updated successfully`,
-				);
-				if (result.success && result.data) {
-					handleUpdateSuccess(result.data, id, entityName, set, get);
-					return true;
-				}
-
-				if (result.error) {
-					handleResultError(result.error, set);
-					return false;
-				}
-			} catch (error) {
-				handleActionError(error, entityName, 'update', set);
-				return false;
-			} finally {
-				set({ updating: false });
-			}
-			return false;
-		};
-}
-
-// Helper function to handle successful delete
-function handleDeleteSuccess<T extends { id: string }>(
-	id: string,
-	entityName: string,
-	set: StoreApi<Record<string, unknown>>['setState'],
-	get: StoreApi<Record<string, unknown>>['getState'],
-): void {
-	// Remove from items array
-	set((state: Record<string, unknown>) => ({
-		...state,
-		[`${entityName}s`]: (state[`${entityName}s`] as T[]).filter(
-			(item: T) => item.id !== id,
-		),
-	}));
-
-	// Update filtered items
-	const currentState = get();
-	const filterFunction =
-		currentState[
-			`filter${entityName.charAt(0).toUpperCase() + entityName.slice(1)}s`
-		];
-	if (typeof filterFunction === 'function') {
-		filterFunction();
-	}
-}
-
-// Generic delete action
-export function createDeleteAction<T extends { id: string }>(
-	service: { delete: (id: string) => Promise<ApiResponse<void>> },
-	entityName: string,
-) {
-	return (
-			set: StoreApi<Record<string, unknown>>['setState'],
-			get: StoreApi<Record<string, unknown>>['getState'],
-		) =>
-		async (id: string): Promise<boolean> => {
-			set({ deleting: true, lastError: null });
-			try {
-				const response = await service.delete(id);
-				const result = handleApiResponse(
-					response,
-					`${entityName.charAt(0).toUpperCase() + entityName.slice(1)} deleted successfully`,
-				);
-				if (result.success) {
-					handleDeleteSuccess<T>(id, entityName, set, get);
-					return true;
-				}
-
-				if (result.error) {
-					handleResultError(result.error, set);
-					return false;
-				}
-			} catch (error) {
-				handleActionError(error, entityName, 'delete', set);
-				return false;
-			} finally {
-				set({ deleting: false });
-			}
-			return false;
-		};
-}
-
-// Common filter utility
-export function createSearchFilter<T>(
-	searchFields: (item: T) => (string | undefined)[],
-) {
-	return (items: T[], searchText: string): T[] => {
-		if (!searchText) return items;
-
-		const lowercaseSearch = searchText.toLowerCase();
-		return items.filter((item) =>
-			searchFields(item).some((field) =>
-				field?.toLowerCase().includes(lowercaseSearch),
-			),
-		);
-	};
-}
-
-// Generic toggle status action
-export function createToggleStatusAction<T extends { id: string }, TToggle>(
-	service: {
-		toggleStatus: (id: string, data: TToggle) => Promise<ApiResponse<T>>;
-	},
-	entityName: string,
-) {
-	return (
-			set: StoreApi<Record<string, unknown>>['setState'],
-			get: StoreApi<Record<string, unknown>>['getState'],
-		) =>
-		async (id: string, data: TToggle): Promise<boolean> => {
-			const loadingField = 'togglingStatus';
-			set({ [loadingField]: true, lastError: null });
-			try {
-				const response = await service.toggleStatus(id, data);
-				const result = handleApiResponse(
-					response,
-					`${entityName.charAt(0).toUpperCase() + entityName.slice(1)} status updated successfully`,
-				);
-				if (result.success && result.data) {
-					handleUpdateSuccess(result.data, id, entityName, set, get);
-					return true;
-				}
-
-				if (result.error) {
-					handleResultError(result.error, set);
-					return false;
-				}
-			} catch (error) {
-				handleActionError(error, entityName, 'toggle status', set);
-				return false;
-			} finally {
-				set({ [loadingField]: false });
-			}
-			return false;
-		};
-}
-
-// Generic fetch by semester action for students
-export function createFetchBySemesterAction<T extends { id: string }>(
-	service: {
-		findAllBySemester: (semesterId: string) => Promise<ApiResponse<T[]>>;
-	},
-	entityName: string,
-) {
-	return (
-			set: StoreApi<Record<string, unknown>>['setState'],
-			get: StoreApi<Record<string, unknown>>['getState'],
-		) =>
-		async (semesterId: string) => {
-			set({ loading: true, lastError: null });
-			try {
-				const response = await service.findAllBySemester(semesterId);
-				const result = handleApiResponse(response);
-				if (result.success && result.data) {
-					handleFetchSuccess(result.data, entityName, set, get);
-					return;
-				}
-
-				if (result.error) {
-					// Handle specific error cases where we want to show empty data instead of error
-					// Only show empty data for semesters in NotYet or End status
-					if (
-						result.error.statusCode === 409 &&
-						result.error.message &&
-						(result.error.message.includes('NotYet') ||
-							result.error.message.includes('End') ||
-							result.error.message.includes(
-								'semesters allow student enrollment',
-							))
-					) {
-						// Semester is in NotYet or End status, show empty data instead of error
-						handleFetchSuccess([], entityName, set, get);
-						return;
-					}
-					// For other errors (like network issues, etc.), show the actual error
-					handleResultError(result.error, set);
-				}
-			} catch (error) {
-				handleActionError(error, `${entityName}s`, 'fetch by semester', set);
-			} finally {
-				set({ loading: false });
-			}
-		};
-}
-
-export const commonStoreUtilities = {
-	clearError: () => ({ lastError: null }),
-	createSetSearchText:
-		(filterFunctionName: string) =>
-		(
-			set: StoreApi<Record<string, unknown>>['setState'],
-			get: StoreApi<Record<string, unknown>>['getState'],
-		) =>
-		(text: string) => {
-			set({ searchText: text });
-			const currentState = get();
-			const filterFunction = currentState[filterFunctionName];
-			if (typeof filterFunction === 'function') {
-				filterFunction();
-			}
-		},
-	createFieldSetter:
-		(fieldName: string, filterFunctionName: string) =>
-		(
-			set: StoreApi<Record<string, unknown>>['setState'],
-			get: StoreApi<Record<string, unknown>>['getState'],
-		) =>
-		(value: unknown) => {
-			set({ [fieldName]: value });
-			const currentState = get();
-			const filterFunction = currentState[filterFunctionName];
-			if (typeof filterFunction === 'function') {
-				filterFunction();
-			}
-		},
-	createReset:
-		(entityName: string, customFields?: Record<string, unknown>) => () => {
-			const baseReset: Record<string, unknown> = {
-				[`${entityName}s`]: [],
-				[`filtered${entityName.charAt(0).toUpperCase() + entityName.slice(1)}s`]:
-					[],
-				loading: false,
-				creating: false,
-				updating: false,
-				deleting: false,
-				togglingStatus: false,
-				lastError: null,
-				searchText: '',
-			};
-
-			// Add creatingMany for student stores
-			if (entityName === 'student') {
-				baseReset.creatingMany = false;
-			}
-
-			return {
-				...baseReset,
-				...customFields,
-			};
-		},
-	createGetById:
-		<T extends { id: string }>(entityName: string) =>
-		(get: StoreApi<Record<string, unknown>>['getState']) =>
-		(id: string): T | undefined => {
-			const currentState = get();
-			const items = currentState[`${entityName}s`] as T[];
-			return items?.find((item: T) => item.id === id);
-		},
-};
+import type { StoreApi } from 'zustand';
+
+import { handleApiError, handleApiResponse } from '@/lib/utils/handleApi';
+import { showNotification } from '@/lib/utils/notification';
+import { ApiResponse } from '@/schemas/_common';
+
+// Error handling utilities
+export const createErrorState = (error: {
+	message: string;
+	statusCode: number;
+}) => ({
+	message: error.message,
+	statusCode: error.statusCode,
+	timestamp: new Date(),
+});
+
+export const handleCreateError = (result: {
+	success: boolean;
+	error?: { message: string; statusCode: number };
+}): void => {
+	if (result.error) {
+		const getErrorTitle = (statusCode: number): string => {
+			switch (statusCode) {
+				case 400:
+					return 'Validation Error';
+				case 409:
+					return 'Conflict Error';
+				case 422:
+					return 'Invalid Data';
+				default:
+					return `Error ${statusCode}`;
+			}
+		};
+
+		showNotification.error(
+			getErrorTitle(result.error.statusCode),
+			result.error.message,
+		);
+	}
+};
+
+// Helper function to handle API errors in actions
+function handleActionError(
+	error: unknown,
+	entityName: string,
+	operation: string,
+	set: StoreApi<Record<string, unknown>>['setState'],
+): void {
+	const apiError = handleApiError(
+		error,
+		`Failed to ${operation} ${entityName}`,
+	);
+	const errorState = createErrorState(apiError);
+	set({ lastError: errorState });
+	showNotification.error('Error', apiError.message);
+}
+
+// Helper function to handle API result errors
+function handleResultError(
+	error: { message: string; statusCode: number },
+	set: StoreApi<Record<string, unknown>>['setState'],
+): void {
+	const errorState = createErrorState(error);
+	set({ lastError: errorState });
+	showNotification.error('Error', error.message);
+}
+
+// Generic batch create action
+export function createBatchCreateAction<T extends { id: string }, TCreate>(
+	service: { createMany: (data: TCreate) => Promise<ApiResponse<T[]>> },
+	entityName: string,
+) {
+	return (
+			set: StoreApi<Record<string, unknown>>['setState'],
+			get: StoreApi<Record<string, unknown>>['getState'],
+		) =>
+		async (data: TCreate): Promise<boolean> => {
+			const loadingField =
+				entityName === 'student'
+					? 'creatingMany'
+					: `creating${entityName.charAt(0).toUpperCase() + entityName.slice(1)}s`;
+			set({ [loadingField]: true, lastError: null });
+			try {
+				const response = await service.createMany(data);
+				const result = handleApiResponse(
+					response,
+					`Students created successfully`,
+				);
+				if (result.success && result.data) {
+					// Add all new items to the array
+					set((state: Record<string, unknown>) => ({
+						...state,
+						[`${entityName}s`]: [
+							...(state[`${entityName}s`] as T[]),
+							...result.data!,
+						],
+					}));
+
+					// Update filtered items
+					const currentState = get();
+					const filterFunction =
+						currentState[
+							`filter${entityName.charAt(0).toUpperCase() + entityName.slice(1)}s`
+						];
+					if (typeof filterFunction === 'function') {
+						filterFunction();
+					}
+					return true;
+				} else if (result.error) {
+					const error = createErrorState(result.error);
+					set({ lastError: error });
+					handleCreateError(result);
+					return false;
+				}
+			} catch (error) {
+				handleActionError(error, `${entityName}s`, 'create', set);
+				return false;
+			} finally {
+				set({ [loadingField]: false });
+			}
+			return false;
+		};
+}
+
+// Helper function to handle successful fetch
+function handleFetchSuccess<T extends { id: string }>(
+	data: T[],
+	entityName: string,
+	set: StoreApi<Record<string, unknown>>['setState'],
+	get: StoreApi<Record<string, unknown>>['getState'],
+): void {
+	set({
+		[`${entityName}s`]: data,
+		[`filtered${entityName.charAt(0).toUpperCase() + entityName.slice(1)}s`]:
+			data,
+	});
+
+	const currentState = get();
+	const filterFunction =
+		currentState[
+			`filter${entityName.charAt(0).toUpperCase() + entityName.slice(1)}s`
+		];
+	if (typeof filterFunction === 'function') {
+		filterFunction();
+	}
+}
+
+// Generic fetch action
+export function createFetchAction<T extends { id: string }>(
+	service: { findAll: () => Promise<ApiResponse<T[]>> },
+	entityName: string,
+) {
+	return (
+			set: StoreApi<Record<string, unknown>>['setState'],
+			get: StoreApi<Record<string, unknown>>['getState'],
+		) =>
+		async () => {
+			set({ loading: true, lastError: null });
+			try {
+				const response = await service.findAll();
+				const result = handleApiResponse(response);
+				if (result.success && result.data) {
+					handleFetchSuccess(result.data, entityName, set, get);
+					return;
+				}
+
+				if (result.error) {
+					handleResultError(result.error, set);
+				}
+			} catch (error) {
+				handleActionError(error, `${entityName}s`, 'fetch', set);
+			} finally {
+				set({ loading: false });
+			}
+		};
+}
+
+// Helper function to handle successful create
+function handleCreateSuccess<T extends { id: string }>(
+	data: T,
+	entityName: string,
+	set: StoreApi<Record<string, unknown>>['setState'],
+	get: StoreApi<Record<string, unknown>>['getState'],
+): void {
+	// Add to items array
+	set((state: Record<string, unknown>) => ({
+		...state,
+		[`${entityName}s`]: [...(state[`${entityName}s`] as T[]), data],
+	}));
+
+	// Update filtered items
+	const currentState = get();
+	const filterFunction =
+		currentState[
+			`filter${entityName.charAt(0).toUpperCase() + entityName.slice(1)}s`
+		];
+	if (typeof filterFunction === 'function') {
+		filterFunction();
+	}
+}
+
+// Generic create action
+export function createCreateAction<T extends { id: string }, TCreate>(
+	service: { create: (data: TCreate) => Promise<ApiResponse<T>> },
+	entityName: string,
+) {
+	return (
+			set: StoreApi<Record<string, unknown>>['setState'],
+			get: StoreApi<Record<string, unknown>>['getState'],
+		) =>
+		async (data: TCreate): Promise<boolean> => {
+			set({ creating: true, lastError: null });
+			try {
+				const response = await service.create(data);
+				const result = handleApiResponse(
+					response,
+					`${entityName.charAt(0).toUpperCase() + entityName.slice(1)} created successfully`,
+				);
+				if (result.success && result.data) {
+					handleCreateSuccess(result.data, entityName, set, get);
+					return true;
+				}
+
+				if (result.error) {
+					const error = createErrorState(result.error);
+					set({ lastError: error });
+					handleCreateError(result);
+					return false;
+				}
+			} catch (error) {
+				handleActionError(error, entityName, 'create', set);
+				return false;
+			} finally {
+				set({ creating: false });
+			}
+			return false;
+		};
+}
+
+// Helper function to handle successful update
+function handleUpdateSuccess<T extends { id: string }>(
+	data: T,
+	id: string,
+	entityName: string,
+	set: StoreApi<Record<string, unknown>>['setState'],
+	get: StoreApi<Record<string, unknown>>['getState'],
+): void {
+	// Update item in array
+	set((state: Record<string, unknown>) => ({
+		...state,
+		[`${entityName}s`]: (state[`${entityName}s`] as T[]).map((item: T) =>
+			item.id === id ? data : item,
+		),
+	}));
+
+	// Update filtered items
+	const currentState = get();
+	const filterFunction =
+		currentState[
+			`filter${entityName.charAt(0).toUpperCase() + entityName.slice(1)}s`
+		];
+	if (typeof filterFunction === 'function') {
+		filterFunction();
+	}
+}
+
+// Generic update action
+export function createUpdateAction<T extends { id: string }, TUpdate>(
+	service: { update: (id: string, data: TUpdate) => Promise<ApiResponse<T>> },
+	entityName: string,
+) {
+	return (
+			set: StoreApi<Record<string, unknown>>['setState'],
+			get: StoreApi<Record<string, unknown>>['getState'],
+		) =>
+		async (id: string, data: TUpdate): Promise<boolean> => {
+			set({ updating: true, lastError: null });
+			try {
+				const response = await service.update(id, data);
+				const result = handleApiResponse(
+					response,
+					`${entityName.charAt(0).toUpperCase() + entityName.slice(1)} updated successfully`,
+				);
+				if (result.success && result.data) {
+					handleUpdateSuccess(result.data, id, entityName, set, get);
+					return true;
+				}
+
+				if (result.error) {
+					handleResultError(result.error, set);
+					return false;
+				}
+			} catch (error) {
+				handleActionError(error, entityName, 'update', set);
+				return false;
+			} finally {
+				set({ updating: false });
+			}
+			return false;
+		};
+}
+
+// Helper function to handle successful delete
+function handleDeleteSuccess<T extends { id: string }>(
+	id: string,
+	entityName: string,
+	set: StoreApi<Record<string, unknown>>['setState'],
+	get: StoreApi<Record<string, unknown>>['getState'],
+): void {
+	// Remove from items array
+	set((state: Record<string, unknown>) => ({
+		...state,
+		[`${entityName}s`]: (state[`${entityName}s`] as T[]).filter(
+			(item: T) => item.id !== id,
+		),
+	}));
+
+	// Update filtered items
+	const currentState = get();
+	const filterFunction =
+		currentState[
+			`filter${entityName.charAt(0).toUpperCase() + entityName.slice(1)}s`
+		];
+	if (typeof filterFunction === 'function') {
+		filterFunction();
+	}
+}
+
+// Generic delete action
+export function createDeleteAction<T extends { id: string }>(
+	service: { delete: (id: string) => Promise<ApiResponse<void>> },
+	entityName: string,
+) {
+	return (
+			set: StoreApi<Record<string, unknown>>['setState'],
+			get: StoreApi<Record<string, unknown>>['getState'],
+		) =>
+		async (id: string): Promise<boolean> => {
+			set({ deleting: true, lastError: null });
+			try {
+				const response = await service.delete(id);
+				const result = handleApiResponse(
+					response,
+					`${entityName.charAt(0).toUpperCase() + entityName.slice(1)} deleted successfully`,
+				);
+				if (result.success) {
+					handleDeleteSuccess<T>(id, entityName, set, get);
+					return true;
+				}
+
+				if (result.error) {
+					handleResultError(result.error, set);
+					return false;
+				}
+			} catch (error) {
+				handleActionError(error, entityName, 'delete', set);
+				return false;
+			} finally {
+				set({ deleting: false });
+			}
+			return false;
+		};
+}
+
+// Common filter utility
+export function createSearchFilter<T>(
+	searchFields: (item: T) => (string | undefined)[],
+) {
+	return (items: T[], searchText: string): T[] => {
+		if (!searchText) return items;
+
+		const lowercaseSearch = searchText.toLowerCase();
+		return items.filter((item) =>
+			searchFields(item).some((field) =>
+				field?.toLowerCase().includes(lowercaseSearch),
+			),
+		);
+	};
+}
+
+// Generic toggle status action
+export function createToggleStatusAction<T extends { id: string }, TToggle>(
+	service: {
+		toggleStatus: (id: string, data: TToggle) => Promise<ApiResponse<T>>;
+	},
+	entityName: string,
+) {
+	return (
+			set: StoreApi<Record<string, unknown>>['setState'],
+			get: StoreApi<Record<string, unknown>>['getState'],
+		) =>
+		async (id: string, data: TToggle): Promise<boolean> => {
+			const loadingField = 'togglingStatus';
+			set({ [loadingField]: true, lastError: null });
+			try {
+				const response = await service.toggleStatus(id, data);
+				const result = handleApiResponse(
+					response,
+					`${entityName.charAt(0).toUpperCase() + entityName.slice(1)} status updated successfully`,
+				);
+				if (result.success && result.data) {
+					handleUpdateSuccess(result.data, id, entityName, set, get);
+					return true;
+				}
+
+				if (result.error) {
+					handleResultError(result.error, set);
+					return false;
+				}
+			} catch (error) {
+				handleActionError(error, entityName, 'toggle status', set);
+				return false;
+			} finally {
+				set({ [loadingField]: false });
+			}
+			return false;
+		};
+}
+
+// Generic fetch by semester action for students
+export function createFetchBySemesterAction<T extends { id: string }>(
+	service: {
+		findAllBySemester: (semesterId: string) => Promise<ApiResponse<T[]>>;
+	},
+	entityName: string,
+) {
+	return (
+			set: StoreApi<Record<string, unknown>>['setState'],
+			get: StoreApi<Record<string, unknown>>['getState'],
+		) =>
+		async (semesterId: string) => {
+			set({ loading: true, lastError: null });
+			try {
+				const response = await service.findAllBySemester(semesterId);
+				const result = handleApiResponse(response);
+				if (result.success && result.data) {
+					handleFetchSuccess(result.data, entityName, set, get);
+					return;
+				}
+
+				if (result.error) {
+					// Handle specific error cases where we want to show empty data instead of error
+					// Only show empty data for semesters in NotYet or End status
+					if (
+						result.error.statusCode === 409 &&
+						result.error.message &&
+						(result.error.message.includes('NotYet') ||
+							result.error.message.includes('End') ||
+							result.error.message.includes(
+								'semesters allow student enrollment',
+							))
+					) {
+						// Semester is in NotYet or End status, show empty data instead of error
+						handleFetchSuccess([], entityName, set, get);
+						return;
+					}
+					// For other errors (like network issues, etc.), show the actual error
+					handleResultError(result.error, set);
+				}
+			} catch (error) {
+				handleActionError(error, `${entityName}s`, 'fetch by semester', set);
+			} finally {
+				set({ loading: false });
+			}
+		};
+}
+
+export const commonStoreUtilities = {
+	clearError: () => ({ lastError: null }),
+	createSetSearchText:
+		(filterFunctionName: string) =>
+		(
+			set: StoreApi<Record<string, unknown>>['setState'],
+			get: StoreApi<Record<string, unknown>>['getState'],
+		) =>
+		(text: string) => {
+			set({ searchText: text });
+			const currentState = get();
+			const filterFunction = currentState[filterFunctionName];
+			if (typeof filterFunction === 'function') {
+				filterFunction();
+			}
+		},
+	createFieldSetter:
+		(fieldName: string, filterFunctionName: string) =>
+		(
+			set: StoreApi<Record<string, unknown>>['setState'],
+			get: StoreApi<Record<string, unknown>>['getState'],
+		) =>
+		(value: unknown) => {
+			set({ [fieldName]: value });
+			const currentState = get();
+			const filterFunction = currentState[filterFunctionName];
+			if (typeof filterFunction === 'function') {
+				filterFunction();
+			}
+		},
+	createReset:
+		(entityName: string, customFields?: Record<string, unknown>) => () => {
+			const baseReset: Record<string, unknown> = {
+				[`${entityName}s`]: [],
+				[`filtered${entityName.charAt(0).toUpperCase() + entityName.slice(1)}s`]:
+					[],
+				loading: false,
+				creating: false,
+				updating: false,
+				deleting: false,
+				togglingStatus: false,
+				lastError: null,
+				searchText: '',
+			};
+
+			// Add creatingMany for student stores
+			if (entityName === 'student') {
+				baseReset.creatingMany = false;
+			}
+
+			return {
+				...baseReset,
+				...customFields,
+			};
+		},
+	createGetById:
+		<T extends { id: string }>(entityName: string) =>
+		(get: StoreApi<Record<string, unknown>>['getState']) =>
+		(id: string): T | undefined => {
+			const currentState = get();
+			const items = currentState[`${entityName}s`] as T[];
+			return items?.find((item: T) => item.id === id);
+		},
+};